--- conflicted
+++ resolved
@@ -839,15 +839,11 @@
 
 MSG_USER_FEATURE_SERVER_XML=CWWKF1403I: The following user features are specified in the server.xml and they will not be installed: {0}
 
-<<<<<<< HEAD
-ERROR_INCOMPATIBLE_FEATURES=CWWKF1404E: The features {0} and {1} are incompatible with each other and they cannot be installed at the same time.
+ERROR_INCOMPATIBLE_FEATURES=CWWKF1404E: The {0} and {1} features are incompatible with each other and they cannot be installed at the same time.
 ERROR_INCOMPATIBLE_FEATURES_SINGLETON.explanation=The features cannot be installed at the same time.
 ERROR_INCOMPATIBLE_FEATURES_SINGLETON.useraction=Remove one of the features and try again.
 
-ERROR_INCOMPATIBLE_FEATURES_SINGLETON=CWWKF1405E: The singleton features {0} and {1} are incompatible with each other and they cannot be installed at the same time.
-=======
-ERROR_INCOMPATIBLE_FEATURES_SINGLETON=CWWKF1404E: The {0} and {1} singleton features are incompatible with each other and they cannot be installed at the same time.
->>>>>>> 2cf6429d
+ERROR_INCOMPATIBLE_FEATURES_SINGLETON=CWWKF1405E: The {0} and {1} singleton features are incompatible with each other and they cannot be installed at the same time.
 ERROR_INCOMPATIBLE_FEATURES_SINGLETON.explanation=The features cannot be installed at the same time.
 ERROR_INCOMPATIBLE_FEATURES_SINGLETON.useraction=Remove one of the features and try again.
 
