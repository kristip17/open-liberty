--- conflicted
+++ resolved
@@ -1113,11 +1113,8 @@
         List<File> foundArtifacts = new ArrayList<>();
         List<Integer> missingArtifactIndexes = new ArrayList<>();
         int index = 0;
-
-<<<<<<< HEAD
         double increment = ((double) progressBar.getMethodIncrement("fetchArtifacts") / artifacts.size());
-=======
->>>>>>> 1a69f4ba
+
         for (String feature : artifacts) {
             fine("Processing feature: " + feature);
             String groupId = feature.split(":")[0];
