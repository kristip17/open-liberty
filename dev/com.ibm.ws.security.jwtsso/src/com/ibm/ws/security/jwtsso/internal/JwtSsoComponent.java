--- conflicted
+++ resolved
@@ -446,17 +446,15 @@
 		return disableJwtCookie;
 	}
 
-<<<<<<< HEAD
     @Override
     public String getTokenHeader() {
         return null;
     }
-=======
-	@Override
+
+    @Override
 	public List<String> getAMRClaim() {
 		// TODO Auto-generated method stub
 		return null;
 	}
->>>>>>> f45b6fba
 
 }