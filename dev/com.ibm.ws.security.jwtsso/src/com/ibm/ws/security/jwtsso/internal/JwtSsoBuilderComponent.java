/*******************************************************************************
 * Copyright (c) 2018 IBM Corporation and others.
 * All rights reserved. This program and the accompanying materials
 * are made available under the terms of the Eclipse Public License v1.0
 * which accompanies this distribution, and is available at
 * http://www.eclipse.org/legal/epl-v10.html
 *
 * Contributors:
 * IBM Corporation - initial API and implementation
 *******************************************************************************/
/*
 * This class handles the builder objects, the JwtSsoComponent class handles the
 * consumer objects. This class functions as both a jwtsso component and as the
 * default builder entity for jwtsso, which has different settings than the
 * default builder entity for jwt.
 */
package com.ibm.ws.security.jwtsso.internal;

import java.security.PrivateKey;
import java.security.PublicKey;
import java.util.List;
import java.util.Map;

import javax.management.DynamicMBean;

import org.osgi.service.component.ComponentContext;
import org.osgi.service.component.annotations.Activate;
import org.osgi.service.component.annotations.Component;
import org.osgi.service.component.annotations.ConfigurationPolicy;
import org.osgi.service.component.annotations.Deactivate;
import org.osgi.service.component.annotations.Modified;
import org.osgi.service.component.annotations.ReferenceCardinality;
import org.osgi.service.component.annotations.ReferencePolicy;
import org.osgi.service.component.annotations.ReferencePolicyOption;

import com.ibm.websphere.kernel.server.ServerInfoMBean;
import com.ibm.websphere.ras.Tr;
import com.ibm.websphere.ras.TraceComponent;
import com.ibm.ws.security.common.jwk.interfaces.JSONWebKey;
import com.ibm.ws.security.jwt.config.JwtConfig;
import com.ibm.ws.security.jwt.utils.JwtUtils;
import com.ibm.ws.security.jwtsso.config.JwtSsoBuilderConfig;
import com.ibm.ws.security.jwtsso.utils.ConfigUtils;
import com.ibm.ws.security.jwtsso.utils.IssuerUtil;
import com.ibm.ws.security.jwtsso.utils.JwtSsoConstants;
import com.ibm.ws.webcontainer.security.WebAppSecurityConfig;
import com.ibm.ws.webcontainer.security.util.WebConfigUtils;
import com.ibm.wsspi.kernel.service.utils.ConcurrentServiceReferenceMap;

// This class handles the builder objects, the JwtSsoComponent class handles the consumer objects.
@Component(service = { JwtSsoBuilderConfig.class,
		JwtConfig.class }, immediate = true, configurationPolicy = ConfigurationPolicy.REQUIRE, configurationPid = "com.ibm.ws.security.jwtsso", name = "jwtSsoBuilderConfig", property = "service.vendor=IBM")
public class JwtSsoBuilderComponent implements JwtSsoBuilderConfig {

<<<<<<< HEAD
    private static final TraceComponent tc = Tr.register(JwtSsoBuilderComponent.class);

    private DynamicMBean httpsendpointInfoMBean;

    private DynamicMBean httpendpointInfoMBean;

    private ServerInfoMBean serverInfoMBean;

    private boolean setCookiePathToWebAppContextPath;
    private boolean includeLtpaCookie;
    private boolean fallbackToLtpa;
    private boolean cookieSecureFlag;
    private String jwtBuilderRef;
    private String jwtConsumerRef;
    private String cookieName;
    private WebAppSecurityConfig webAppSecConfig;
    private String signatureAlgorithm = "RS256";
    private final static String KEY_JWT_SERVICE = "jwtConfig";
    private final static String CFG_KEY_ID = "id";
    private final JwtConfig builderConfig = null;
    private final Object initlock = new Object();
    ConcurrentServiceReferenceMap<String, JwtConfig> jwtServiceMapRef = new ConcurrentServiceReferenceMap<String, JwtConfig>(KEY_JWT_SERVICE);

    protected static final String KEY_UNIQUE_ID = "id";
    protected String uniqueId = null;

    private IssuerUtil issuerUtil;
    private boolean isDefaultBuilder = false;

    @Override
    public boolean isHttpOnlyCookies() {
        return WebConfigUtils.getWebAppSecurityConfig().getHttpOnlyCookies();
    }

    @Override
    public boolean isSsoUseDomainFromURL() {
        return WebConfigUtils.getWebAppSecurityConfig().getSSOUseDomainFromURL();
    }

    @Override
    public List<String> getSsoDomainNames() {
        return WebConfigUtils.getWebAppSecurityConfig().getSSODomainList();
    }

    @Override
    public boolean isSetCookiePathToWebAppContextPath() {
        return setCookiePathToWebAppContextPath;
    }

    @Override
    public boolean isIncludeLtpaCookie() {
        return includeLtpaCookie;
    }

    @Override
    public boolean isFallbackToLtpa() {
        return fallbackToLtpa;
    }

    @Override
    public boolean isCookieSecured() {
        return cookieSecureFlag;
    }

    @Override
    public String getJwtBuilderRef() {
        return jwtBuilderRef;
    }

    /** {@inheritDoc} */
    @Override
    public String getJwtConsumerRef() {
        return jwtConsumerRef;
    }

    // we track the builder config so we can get the token expiration time
    @org.osgi.service.component.annotations.Reference(service = JwtConfig.class, name = KEY_JWT_SERVICE, policy = ReferencePolicy.DYNAMIC, cardinality = ReferenceCardinality.MULTIPLE, policyOption = ReferencePolicyOption.RELUCTANT)
    protected void setJwtConfig(org.osgi.framework.ServiceReference<JwtConfig> ref) {
        synchronized (initlock) {
            jwtServiceMapRef.putReference((String) ref.getProperty(CFG_KEY_ID), ref);
        }
    }

    protected void unsetJwtConfig(org.osgi.framework.ServiceReference<JwtConfig> ref) {
        synchronized (initlock) {
            jwtServiceMapRef.removeReference((String) ref.getProperty(CFG_KEY_ID), ref);
        }
    }

    // todo: remove if not needed
    @org.osgi.service.component.annotations.Reference(target = "(jmx.objectname=WebSphere:feature=channelfw,type=endpoint,name=defaultHttpEndpoint)", cardinality = ReferenceCardinality.OPTIONAL, policy = ReferencePolicy.DYNAMIC, policyOption = ReferencePolicyOption.GREEDY)
    protected void setEndPointInfoMBean(DynamicMBean endpointInfoMBean) {
        httpendpointInfoMBean = endpointInfoMBean;
    }

    // todo: remove if not needed
    protected void unsetEndPointInfoMBean(DynamicMBean endpointInfoMBean) {
        if (httpendpointInfoMBean == endpointInfoMBean) {
            httpendpointInfoMBean = null;
        }
    }

    // todo: remove if not needed
    @org.osgi.service.component.annotations.Reference(target = "(jmx.objectname=WebSphere:feature=channelfw,type=endpoint,name=defaultHttpEndpoint-ssl)", cardinality = ReferenceCardinality.OPTIONAL, policy = ReferencePolicy.DYNAMIC, policyOption = ReferencePolicyOption.GREEDY)
    protected void setHttpsEndPointInfoMBean(DynamicMBean endpointInfoMBean) {
        httpsendpointInfoMBean = endpointInfoMBean;
    }

    // todo: remove if not needed
    protected void unsetHttpsEndPointInfoMBean(DynamicMBean endpointInfoMBean) {
        if (httpsendpointInfoMBean == endpointInfoMBean) {
            httpsendpointInfoMBean = null;
        }
    }

    /**
     * DS injection WebSphere:feature=kernel,name=ServerInfo
     */
    @org.osgi.service.component.annotations.Reference(target = "(jmx.objectname=WebSphere:feature=kernel,name=ServerInfo)", policy = ReferencePolicy.DYNAMIC, cardinality = ReferenceCardinality.MULTIPLE, policyOption = ReferencePolicyOption.GREEDY)
    protected void setServerInfoMBean(ServerInfoMBean serverInfoMBean) {
        this.serverInfoMBean = serverInfoMBean;
    }

    protected void unsetServerInfoMBean(ServerInfoMBean serverInfoMBean) {
        if (this.serverInfoMBean == serverInfoMBean) {
            this.serverInfoMBean = null;
        }
    }

    @Activate
    protected void activate(Map<String, Object> properties, ComponentContext cc) {
        uniqueId = (String) properties.get(KEY_UNIQUE_ID);
        process(properties);
    }

    @Modified
    protected void modify(Map<String, Object> properties) {
        process(properties);
    }

    @Deactivate
    protected void deactivate(int reason, ComponentContext cc) {

    }

    private void process(Map<String, Object> props) {
        if (tc.isEntryEnabled()) {
            Tr.entry(tc, "process");
        }

        if (props == null || props.isEmpty()) {
            return;
        }
        setCookiePathToWebAppContextPath = (Boolean) props
                .get(JwtSsoConstants.CFG_KEY_SETCOOKIEPATHTOWEBAPPCONTEXTPATH);
        includeLtpaCookie = (Boolean) props.get(JwtSsoConstants.CFG_KEY_INCLUDELTPACOOKIE);
        fallbackToLtpa = (Boolean) props.get(JwtSsoConstants.CFG_KEY_FALLBACKTOLTPA);
        cookieSecureFlag = (Boolean) props.get(JwtSsoConstants.CFG_KEY_COOKIESECUREFLAG);
        jwtBuilderRef = JwtUtils.trimIt((String) props.get(JwtSsoConstants.CFG_KEY_JWTBUILDERREF));
        isDefaultBuilder = false;
        if (jwtBuilderRef == null) {
            setJwtSsoBuilderDefaults();
            isDefaultBuilder = true;
        }
        jwtConsumerRef = JwtUtils.trimIt((String) props.get(JwtSsoConstants.CFG_KEY_JWTCONSUMERREF));
        cookieName = JwtUtils.trimIt((String) props.get(JwtSsoConstants.CFG_KEY_COOKIENAME));
        cookieName = (new ConfigUtils()).validateCookieName(cookieName, false);
        if (tc.isEntryEnabled()) {
            Tr.exit(tc, "process");
        }
    }

    private void setJwtSsoBuilderDefaults() {
        jwtBuilderRef = getId();
        signatureAlgorithm = "RS256";
        if (tc.isDebugEnabled()) {
            Tr.debug(tc, "builder id = ", jwtBuilderRef);
        }
        issuerUtil = new IssuerUtil();

    }

    /** {@inheritDoc} */
    @Override
    public String getId() {
        // TODO Auto-generated method stub
        return getUniqueId();
    }

    /** {@inheritDoc} */
    @Override
    public List<String> getAudiences() {
        // TODO Auto-generated method stub
        return null;
    }

    /** {@inheritDoc} */
    @Override
    public String getSignatureAlgorithm() {
        // TODO Auto-generated method stub
        return signatureAlgorithm;
    }

    /** {@inheritDoc} */
    @Override
    public String getSharedKey() {
        // TODO Auto-generated method stub
        return null;
    }

    /** {@inheritDoc} */
    @Override
    public String getTrustStoreRef() {
        // TODO Auto-generated method stub
        return null;
    }

    /** {@inheritDoc} */
    @Override
    public String getTrustedAlias() {
        // TODO Auto-generated method stub
        return null;
    }

    public String getUniqueId() {
        // TODO Auto-generated method stub
        return uniqueId;
    }

    /** {@inheritDoc} */
    @Override
    public String getIssuerUrl() {
        return getResolvedHostAndPortUrl();

    }

    /** {@inheritDoc} */
    @Override
    public boolean isJwkEnabled() {
        // TODO Auto-generated method stub
        return false;
    }

    /** {@inheritDoc} */
    @Override
    public long getValidTime() {
        long result = 0;
        if (isDefaultBuilder) {
            result = 2; // hour, for now
        } else {
            boolean haveNull = jwtServiceMapRef.getReference(jwtBuilderRef) == null ||
                    jwtServiceMapRef.getReference(jwtBuilderRef).getProperty(JwtUtils.CFG_KEY_VALID) == null;

            result = (haveNull) ? 0 : ((Long) jwtServiceMapRef.getReference(jwtBuilderRef).getProperty(JwtUtils.CFG_KEY_VALID)).longValue();
        }
        return result;

    }

    /** {@inheritDoc} */
    @Override
    public List<String> getClaims() {
        // TODO Auto-generated method stub
        return null;
    }

    /** {@inheritDoc} */
    @Override
    public String getScope() {
        // TODO Auto-generated method stub
        return null;
    }

    /** {@inheritDoc} */
    @Override
    public boolean getJti() {
        // TODO Auto-generated method stub
        return false;
    }

    /** {@inheritDoc} */
    @Override
    public String getKeyStoreRef() {
        // TODO Auto-generated method stub
        return null;
    }

    /** {@inheritDoc} */
    @Override
    public String getKeyAlias() {
        // TODO Auto-generated method stub
        return null;
    }

    /** {@inheritDoc} */
    @Override
    public String getJwkJsonString() {
        // TODO Auto-generated method stub
        return null;
    }

    /** {@inheritDoc} */
    @Override
    public JSONWebKey getJSONWebKey() {
        // TODO Auto-generated method stub
        return null;
    }

    /** {@inheritDoc} */
    @Override
    public long getJwkRotationTime() {
        // TODO Auto-generated method stub
        return 0;
    }

    /** {@inheritDoc} */
    @Override
    public int getJwkSigningKeySize() {
        // TODO Auto-generated method stub
        return 0;
    }

    /** {@inheritDoc} */

    @Override
    public String getResolvedHostAndPortUrl() {
        return issuerUtil.getResolvedHostAndPortUrl(httpsendpointInfoMBean, httpendpointInfoMBean, serverInfoMBean,
                uniqueId);
        // TODO Auto-generated method stub
    }

    /** {@inheritDoc} */
    @Override
    public PrivateKey getPrivateKey() {
        // TODO Auto-generated method stub
        return null;
    }

    /** {@inheritDoc} */
    @Override
    public PublicKey getPublicKey() {
        // TODO Auto-generated method stub
        return null;
    }

    @Override
    public String getCookieName() {
        // TODO Auto-generated method stub
        return cookieName;
    }
=======
	private static final TraceComponent tc = Tr.register(JwtSsoBuilderComponent.class);

	private DynamicMBean httpsendpointInfoMBean;

	private DynamicMBean httpendpointInfoMBean;

	private ServerInfoMBean serverInfoMBean;

	private boolean setCookiePathToWebAppContextPath;
	private boolean includeLtpaCookie;
	private boolean fallbackToLtpa;
	private boolean cookieSecureFlag;
	private String jwtBuilderRef;
	private String jwtConsumerRef;
	private String cookieName;
	private WebAppSecurityConfig webAppSecConfig;
	private String signatureAlgorithm = "RS256";
	private final static String KEY_JWT_SERVICE = "jwtConfig";
	private final static String CFG_KEY_ID = "id";
	private final JwtConfig builderConfig = null;
	private final Object initlock = new Object();
	ConcurrentServiceReferenceMap<String, JwtConfig> jwtServiceMapRef = new ConcurrentServiceReferenceMap<String, JwtConfig>(
			KEY_JWT_SERVICE);
	protected static final String KEY_UNIQUE_ID = "id";
	protected String uniqueId = null;
	private IssuerUtil issuerUtil;
	private boolean isDefaultBuilder = false;

	@Override
	public boolean isHttpOnlyCookies() {
		return WebConfigUtils.getWebAppSecurityConfig().getHttpOnlyCookies();
	}

	@Override
	public boolean isSsoUseDomainFromURL() {
		return WebConfigUtils.getWebAppSecurityConfig().getSSOUseDomainFromURL();
	}

	@Override
	public List<String> getSsoDomainNames() {
		return WebConfigUtils.getWebAppSecurityConfig().getSSODomainList();
	}

	@Override
	public boolean isSetCookiePathToWebAppContextPath() {
		return setCookiePathToWebAppContextPath;
	}

	@Override
	public boolean isIncludeLtpaCookie() {
		return includeLtpaCookie;
	}

	@Override
	public boolean isFallbackToLtpa() {
		return fallbackToLtpa;
	}

	@Override
	public boolean isCookieSecured() {
		return cookieSecureFlag;
	}

	@Override
	public String getJwtBuilderRef() {
		return jwtBuilderRef;
	}

	// /** {@inheritDoc} */
	// @Override
	// public String getJwtConsumerRef() {
	// return jwtConsumerRef;
	// }

	// we track the builder config so we can get the token expiration time
	@org.osgi.service.component.annotations.Reference(service = JwtConfig.class, name = KEY_JWT_SERVICE, policy = ReferencePolicy.DYNAMIC, cardinality = ReferenceCardinality.MULTIPLE, policyOption = ReferencePolicyOption.RELUCTANT)
	protected void setJwtConfig(org.osgi.framework.ServiceReference<JwtConfig> ref) {
		synchronized (initlock) {
			jwtServiceMapRef.putReference((String) ref.getProperty(CFG_KEY_ID), ref);
		}
	}

	protected void unsetJwtConfig(org.osgi.framework.ServiceReference<JwtConfig> ref) {
		synchronized (initlock) {
			jwtServiceMapRef.removeReference((String) ref.getProperty(CFG_KEY_ID), ref);
		}
	}

	// todo: remove if not needed
	@org.osgi.service.component.annotations.Reference(target = "(jmx.objectname=WebSphere:feature=channelfw,type=endpoint,name=defaultHttpEndpoint)", cardinality = ReferenceCardinality.OPTIONAL, policy = ReferencePolicy.DYNAMIC, policyOption = ReferencePolicyOption.GREEDY)
	protected void setEndPointInfoMBean(DynamicMBean endpointInfoMBean) {
		httpendpointInfoMBean = endpointInfoMBean;
	}

	// todo: remove if not needed
	protected void unsetEndPointInfoMBean(DynamicMBean endpointInfoMBean) {
		if (httpendpointInfoMBean == endpointInfoMBean) {
			httpendpointInfoMBean = null;
		}
	}

	// todo: remove if not needed
	@org.osgi.service.component.annotations.Reference(target = "(jmx.objectname=WebSphere:feature=channelfw,type=endpoint,name=defaultHttpEndpoint-ssl)", cardinality = ReferenceCardinality.OPTIONAL, policy = ReferencePolicy.DYNAMIC, policyOption = ReferencePolicyOption.GREEDY)
	protected void setHttpsEndPointInfoMBean(DynamicMBean endpointInfoMBean) {
		httpsendpointInfoMBean = endpointInfoMBean;
	}

	// todo: remove if not needed
	protected void unsetHttpsEndPointInfoMBean(DynamicMBean endpointInfoMBean) {
		if (httpsendpointInfoMBean == endpointInfoMBean) {
			httpsendpointInfoMBean = null;
		}
	}

	/**
	 * DS injection WebSphere:feature=kernel,name=ServerInfo
	 */
	@org.osgi.service.component.annotations.Reference(target = "(jmx.objectname=WebSphere:feature=kernel,name=ServerInfo)", policy = ReferencePolicy.DYNAMIC, cardinality = ReferenceCardinality.MULTIPLE, policyOption = ReferencePolicyOption.GREEDY)
	protected void setServerInfoMBean(ServerInfoMBean serverInfoMBean) {
		this.serverInfoMBean = serverInfoMBean;
	}

	protected void unsetServerInfoMBean(ServerInfoMBean serverInfoMBean) {
		if (this.serverInfoMBean == serverInfoMBean) {
			this.serverInfoMBean = null;
		}
	}

	@Activate
	protected void activate(Map<String, Object> properties, ComponentContext cc) {
		uniqueId = (String) properties.get(KEY_UNIQUE_ID);
		process(properties);
	}

	@Modified
	protected void modify(Map<String, Object> properties) {
		process(properties);
	}

	@Deactivate
	protected void deactivate(int reason, ComponentContext cc) {

	}

	private void process(Map<String, Object> props) {
		if (tc.isEntryEnabled()) {
			Tr.entry(tc, "process");
		}

		if (props == null || props.isEmpty()) {
			return;
		}
		setCookiePathToWebAppContextPath = (Boolean) props
				.get(JwtSsoConstants.CFG_KEY_SETCOOKIEPATHTOWEBAPPCONTEXTPATH);
		includeLtpaCookie = (Boolean) props.get(JwtSsoConstants.CFG_KEY_INCLUDELTPACOOKIE);
		fallbackToLtpa = (Boolean) props.get(JwtSsoConstants.CFG_KEY_FALLBACKTOLTPA);
		cookieSecureFlag = (Boolean) props.get(JwtSsoConstants.CFG_KEY_COOKIESECUREFLAG);
		jwtBuilderRef = JwtUtils.trimIt((String) props.get(JwtSsoConstants.CFG_KEY_JWTBUILDERREF));
		isDefaultBuilder = false;
		if (jwtBuilderRef == null) {
			setJwtSsoBuilderDefaults();
			isDefaultBuilder = true;
		}
		jwtConsumerRef = JwtUtils.trimIt((String) props.get(JwtSsoConstants.CFG_KEY_JWTCONSUMERREF));
		cookieName = JwtUtils.trimIt((String) props.get(JwtSsoConstants.CFG_KEY_COOKIENAME));
		if (tc.isEntryEnabled()) {
			Tr.exit(tc, "process");
		}
	}

	private void setJwtSsoBuilderDefaults() {
		jwtBuilderRef = getId();
		signatureAlgorithm = "RS256";
		if (tc.isDebugEnabled()) {
			Tr.debug(tc, "builder id = ", jwtBuilderRef);
		}
		issuerUtil = new IssuerUtil();

	}

	/** {@inheritDoc} */
	@Override
	public String getId() {
		// TODO Auto-generated method stub
		return getUniqueId();
	}

	/** {@inheritDoc} */
	@Override
	public List<String> getAudiences() {
		// TODO Auto-generated method stub
		return null;
	}

	/** {@inheritDoc} */
	@Override
	public String getSignatureAlgorithm() {
		// TODO Auto-generated method stub
		return signatureAlgorithm;
	}

	/** {@inheritDoc} */
	@Override
	public String getSharedKey() {
		// TODO Auto-generated method stub
		return null;
	}

	/** {@inheritDoc} */
	@Override
	public String getTrustStoreRef() {
		// TODO Auto-generated method stub
		return null;
	}

	/** {@inheritDoc} */
	@Override
	public String getTrustedAlias() {
		// TODO Auto-generated method stub
		return null;
	}

	public String getUniqueId() {
		// TODO Auto-generated method stub
		return uniqueId;
	}

	/** {@inheritDoc} */
	@Override
	public String getIssuerUrl() {
		return getResolvedHostAndPortUrl();

	}

	/** {@inheritDoc} */
	@Override
	public boolean isJwkEnabled() {
		// TODO Auto-generated method stub
		return false;
	}

	/** {@inheritDoc} */
	@Override
	public long getValidTime() {
		long result = 0;
		if (isDefaultBuilder) {
			result = 2; // hour, for now
		} else {
			boolean haveNull = jwtServiceMapRef.getReference(jwtBuilderRef) == null
					|| jwtServiceMapRef.getReference(jwtBuilderRef).getProperty(JwtUtils.CFG_KEY_VALID) == null;

			result = (haveNull) ? 0
					: ((Long) jwtServiceMapRef.getReference(jwtBuilderRef).getProperty(JwtUtils.CFG_KEY_VALID))
							.longValue();
		}
		return result;
	}

	/** {@inheritDoc} */
	@Override
	public List<String> getClaims() {
		// TODO Auto-generated method stub
		return null;
	}

	/** {@inheritDoc} */
	@Override
	public String getScope() {
		// TODO Auto-generated method stub
		return null;
	}

	/** {@inheritDoc} */
	@Override
	public boolean getJti() {
		// TODO Auto-generated method stub
		return false;
	}

	/** {@inheritDoc} */
	@Override
	public String getKeyStoreRef() {
		// TODO Auto-generated method stub
		return null;
	}

	/** {@inheritDoc} */
	@Override
	public String getKeyAlias() {
		// TODO Auto-generated method stub
		return null;
	}

	/** {@inheritDoc} */
	@Override
	public String getJwkJsonString() {
		// TODO Auto-generated method stub
		return null;
	}

	/** {@inheritDoc} */
	@Override
	public JSONWebKey getJSONWebKey() {
		// TODO Auto-generated method stub
		return null;
	}

	/** {@inheritDoc} */
	@Override
	public long getJwkRotationTime() {
		// TODO Auto-generated method stub
		return 0;
	}

	/** {@inheritDoc} */
	@Override
	public int getJwkSigningKeySize() {
		// TODO Auto-generated method stub
		return 0;
	}

	/** {@inheritDoc} */

	@Override
	public String getResolvedHostAndPortUrl() {
		return issuerUtil.getResolvedHostAndPortUrl(httpsendpointInfoMBean, httpendpointInfoMBean, serverInfoMBean,
				uniqueId);
		// TODO Auto-generated method stub
	}

	/** {@inheritDoc} */
	@Override
	public PrivateKey getPrivateKey() {
		// TODO Auto-generated method stub
		return null;
	}

	/** {@inheritDoc} */
	@Override
	public PublicKey getPublicKey() {
		// TODO Auto-generated method stub
		return null;
	}

	@Override
	public String getCookieName() {
		// TODO Auto-generated method stub
		return cookieName;
	}
>>>>>>> c10a36ed

}<|MERGE_RESOLUTION|>--- conflicted
+++ resolved
@@ -52,358 +52,6 @@
 		JwtConfig.class }, immediate = true, configurationPolicy = ConfigurationPolicy.REQUIRE, configurationPid = "com.ibm.ws.security.jwtsso", name = "jwtSsoBuilderConfig", property = "service.vendor=IBM")
 public class JwtSsoBuilderComponent implements JwtSsoBuilderConfig {
 
-<<<<<<< HEAD
-    private static final TraceComponent tc = Tr.register(JwtSsoBuilderComponent.class);
-
-    private DynamicMBean httpsendpointInfoMBean;
-
-    private DynamicMBean httpendpointInfoMBean;
-
-    private ServerInfoMBean serverInfoMBean;
-
-    private boolean setCookiePathToWebAppContextPath;
-    private boolean includeLtpaCookie;
-    private boolean fallbackToLtpa;
-    private boolean cookieSecureFlag;
-    private String jwtBuilderRef;
-    private String jwtConsumerRef;
-    private String cookieName;
-    private WebAppSecurityConfig webAppSecConfig;
-    private String signatureAlgorithm = "RS256";
-    private final static String KEY_JWT_SERVICE = "jwtConfig";
-    private final static String CFG_KEY_ID = "id";
-    private final JwtConfig builderConfig = null;
-    private final Object initlock = new Object();
-    ConcurrentServiceReferenceMap<String, JwtConfig> jwtServiceMapRef = new ConcurrentServiceReferenceMap<String, JwtConfig>(KEY_JWT_SERVICE);
-
-    protected static final String KEY_UNIQUE_ID = "id";
-    protected String uniqueId = null;
-
-    private IssuerUtil issuerUtil;
-    private boolean isDefaultBuilder = false;
-
-    @Override
-    public boolean isHttpOnlyCookies() {
-        return WebConfigUtils.getWebAppSecurityConfig().getHttpOnlyCookies();
-    }
-
-    @Override
-    public boolean isSsoUseDomainFromURL() {
-        return WebConfigUtils.getWebAppSecurityConfig().getSSOUseDomainFromURL();
-    }
-
-    @Override
-    public List<String> getSsoDomainNames() {
-        return WebConfigUtils.getWebAppSecurityConfig().getSSODomainList();
-    }
-
-    @Override
-    public boolean isSetCookiePathToWebAppContextPath() {
-        return setCookiePathToWebAppContextPath;
-    }
-
-    @Override
-    public boolean isIncludeLtpaCookie() {
-        return includeLtpaCookie;
-    }
-
-    @Override
-    public boolean isFallbackToLtpa() {
-        return fallbackToLtpa;
-    }
-
-    @Override
-    public boolean isCookieSecured() {
-        return cookieSecureFlag;
-    }
-
-    @Override
-    public String getJwtBuilderRef() {
-        return jwtBuilderRef;
-    }
-
-    /** {@inheritDoc} */
-    @Override
-    public String getJwtConsumerRef() {
-        return jwtConsumerRef;
-    }
-
-    // we track the builder config so we can get the token expiration time
-    @org.osgi.service.component.annotations.Reference(service = JwtConfig.class, name = KEY_JWT_SERVICE, policy = ReferencePolicy.DYNAMIC, cardinality = ReferenceCardinality.MULTIPLE, policyOption = ReferencePolicyOption.RELUCTANT)
-    protected void setJwtConfig(org.osgi.framework.ServiceReference<JwtConfig> ref) {
-        synchronized (initlock) {
-            jwtServiceMapRef.putReference((String) ref.getProperty(CFG_KEY_ID), ref);
-        }
-    }
-
-    protected void unsetJwtConfig(org.osgi.framework.ServiceReference<JwtConfig> ref) {
-        synchronized (initlock) {
-            jwtServiceMapRef.removeReference((String) ref.getProperty(CFG_KEY_ID), ref);
-        }
-    }
-
-    // todo: remove if not needed
-    @org.osgi.service.component.annotations.Reference(target = "(jmx.objectname=WebSphere:feature=channelfw,type=endpoint,name=defaultHttpEndpoint)", cardinality = ReferenceCardinality.OPTIONAL, policy = ReferencePolicy.DYNAMIC, policyOption = ReferencePolicyOption.GREEDY)
-    protected void setEndPointInfoMBean(DynamicMBean endpointInfoMBean) {
-        httpendpointInfoMBean = endpointInfoMBean;
-    }
-
-    // todo: remove if not needed
-    protected void unsetEndPointInfoMBean(DynamicMBean endpointInfoMBean) {
-        if (httpendpointInfoMBean == endpointInfoMBean) {
-            httpendpointInfoMBean = null;
-        }
-    }
-
-    // todo: remove if not needed
-    @org.osgi.service.component.annotations.Reference(target = "(jmx.objectname=WebSphere:feature=channelfw,type=endpoint,name=defaultHttpEndpoint-ssl)", cardinality = ReferenceCardinality.OPTIONAL, policy = ReferencePolicy.DYNAMIC, policyOption = ReferencePolicyOption.GREEDY)
-    protected void setHttpsEndPointInfoMBean(DynamicMBean endpointInfoMBean) {
-        httpsendpointInfoMBean = endpointInfoMBean;
-    }
-
-    // todo: remove if not needed
-    protected void unsetHttpsEndPointInfoMBean(DynamicMBean endpointInfoMBean) {
-        if (httpsendpointInfoMBean == endpointInfoMBean) {
-            httpsendpointInfoMBean = null;
-        }
-    }
-
-    /**
-     * DS injection WebSphere:feature=kernel,name=ServerInfo
-     */
-    @org.osgi.service.component.annotations.Reference(target = "(jmx.objectname=WebSphere:feature=kernel,name=ServerInfo)", policy = ReferencePolicy.DYNAMIC, cardinality = ReferenceCardinality.MULTIPLE, policyOption = ReferencePolicyOption.GREEDY)
-    protected void setServerInfoMBean(ServerInfoMBean serverInfoMBean) {
-        this.serverInfoMBean = serverInfoMBean;
-    }
-
-    protected void unsetServerInfoMBean(ServerInfoMBean serverInfoMBean) {
-        if (this.serverInfoMBean == serverInfoMBean) {
-            this.serverInfoMBean = null;
-        }
-    }
-
-    @Activate
-    protected void activate(Map<String, Object> properties, ComponentContext cc) {
-        uniqueId = (String) properties.get(KEY_UNIQUE_ID);
-        process(properties);
-    }
-
-    @Modified
-    protected void modify(Map<String, Object> properties) {
-        process(properties);
-    }
-
-    @Deactivate
-    protected void deactivate(int reason, ComponentContext cc) {
-
-    }
-
-    private void process(Map<String, Object> props) {
-        if (tc.isEntryEnabled()) {
-            Tr.entry(tc, "process");
-        }
-
-        if (props == null || props.isEmpty()) {
-            return;
-        }
-        setCookiePathToWebAppContextPath = (Boolean) props
-                .get(JwtSsoConstants.CFG_KEY_SETCOOKIEPATHTOWEBAPPCONTEXTPATH);
-        includeLtpaCookie = (Boolean) props.get(JwtSsoConstants.CFG_KEY_INCLUDELTPACOOKIE);
-        fallbackToLtpa = (Boolean) props.get(JwtSsoConstants.CFG_KEY_FALLBACKTOLTPA);
-        cookieSecureFlag = (Boolean) props.get(JwtSsoConstants.CFG_KEY_COOKIESECUREFLAG);
-        jwtBuilderRef = JwtUtils.trimIt((String) props.get(JwtSsoConstants.CFG_KEY_JWTBUILDERREF));
-        isDefaultBuilder = false;
-        if (jwtBuilderRef == null) {
-            setJwtSsoBuilderDefaults();
-            isDefaultBuilder = true;
-        }
-        jwtConsumerRef = JwtUtils.trimIt((String) props.get(JwtSsoConstants.CFG_KEY_JWTCONSUMERREF));
-        cookieName = JwtUtils.trimIt((String) props.get(JwtSsoConstants.CFG_KEY_COOKIENAME));
-        cookieName = (new ConfigUtils()).validateCookieName(cookieName, false);
-        if (tc.isEntryEnabled()) {
-            Tr.exit(tc, "process");
-        }
-    }
-
-    private void setJwtSsoBuilderDefaults() {
-        jwtBuilderRef = getId();
-        signatureAlgorithm = "RS256";
-        if (tc.isDebugEnabled()) {
-            Tr.debug(tc, "builder id = ", jwtBuilderRef);
-        }
-        issuerUtil = new IssuerUtil();
-
-    }
-
-    /** {@inheritDoc} */
-    @Override
-    public String getId() {
-        // TODO Auto-generated method stub
-        return getUniqueId();
-    }
-
-    /** {@inheritDoc} */
-    @Override
-    public List<String> getAudiences() {
-        // TODO Auto-generated method stub
-        return null;
-    }
-
-    /** {@inheritDoc} */
-    @Override
-    public String getSignatureAlgorithm() {
-        // TODO Auto-generated method stub
-        return signatureAlgorithm;
-    }
-
-    /** {@inheritDoc} */
-    @Override
-    public String getSharedKey() {
-        // TODO Auto-generated method stub
-        return null;
-    }
-
-    /** {@inheritDoc} */
-    @Override
-    public String getTrustStoreRef() {
-        // TODO Auto-generated method stub
-        return null;
-    }
-
-    /** {@inheritDoc} */
-    @Override
-    public String getTrustedAlias() {
-        // TODO Auto-generated method stub
-        return null;
-    }
-
-    public String getUniqueId() {
-        // TODO Auto-generated method stub
-        return uniqueId;
-    }
-
-    /** {@inheritDoc} */
-    @Override
-    public String getIssuerUrl() {
-        return getResolvedHostAndPortUrl();
-
-    }
-
-    /** {@inheritDoc} */
-    @Override
-    public boolean isJwkEnabled() {
-        // TODO Auto-generated method stub
-        return false;
-    }
-
-    /** {@inheritDoc} */
-    @Override
-    public long getValidTime() {
-        long result = 0;
-        if (isDefaultBuilder) {
-            result = 2; // hour, for now
-        } else {
-            boolean haveNull = jwtServiceMapRef.getReference(jwtBuilderRef) == null ||
-                    jwtServiceMapRef.getReference(jwtBuilderRef).getProperty(JwtUtils.CFG_KEY_VALID) == null;
-
-            result = (haveNull) ? 0 : ((Long) jwtServiceMapRef.getReference(jwtBuilderRef).getProperty(JwtUtils.CFG_KEY_VALID)).longValue();
-        }
-        return result;
-
-    }
-
-    /** {@inheritDoc} */
-    @Override
-    public List<String> getClaims() {
-        // TODO Auto-generated method stub
-        return null;
-    }
-
-    /** {@inheritDoc} */
-    @Override
-    public String getScope() {
-        // TODO Auto-generated method stub
-        return null;
-    }
-
-    /** {@inheritDoc} */
-    @Override
-    public boolean getJti() {
-        // TODO Auto-generated method stub
-        return false;
-    }
-
-    /** {@inheritDoc} */
-    @Override
-    public String getKeyStoreRef() {
-        // TODO Auto-generated method stub
-        return null;
-    }
-
-    /** {@inheritDoc} */
-    @Override
-    public String getKeyAlias() {
-        // TODO Auto-generated method stub
-        return null;
-    }
-
-    /** {@inheritDoc} */
-    @Override
-    public String getJwkJsonString() {
-        // TODO Auto-generated method stub
-        return null;
-    }
-
-    /** {@inheritDoc} */
-    @Override
-    public JSONWebKey getJSONWebKey() {
-        // TODO Auto-generated method stub
-        return null;
-    }
-
-    /** {@inheritDoc} */
-    @Override
-    public long getJwkRotationTime() {
-        // TODO Auto-generated method stub
-        return 0;
-    }
-
-    /** {@inheritDoc} */
-    @Override
-    public int getJwkSigningKeySize() {
-        // TODO Auto-generated method stub
-        return 0;
-    }
-
-    /** {@inheritDoc} */
-
-    @Override
-    public String getResolvedHostAndPortUrl() {
-        return issuerUtil.getResolvedHostAndPortUrl(httpsendpointInfoMBean, httpendpointInfoMBean, serverInfoMBean,
-                uniqueId);
-        // TODO Auto-generated method stub
-    }
-
-    /** {@inheritDoc} */
-    @Override
-    public PrivateKey getPrivateKey() {
-        // TODO Auto-generated method stub
-        return null;
-    }
-
-    /** {@inheritDoc} */
-    @Override
-    public PublicKey getPublicKey() {
-        // TODO Auto-generated method stub
-        return null;
-    }
-
-    @Override
-    public String getCookieName() {
-        // TODO Auto-generated method stub
-        return cookieName;
-    }
-=======
 	private static final TraceComponent tc = Tr.register(JwtSsoBuilderComponent.class);
 
 	private DynamicMBean httpsendpointInfoMBean;
@@ -753,6 +401,5 @@
 		// TODO Auto-generated method stub
 		return cookieName;
 	}
->>>>>>> c10a36ed
 
 }