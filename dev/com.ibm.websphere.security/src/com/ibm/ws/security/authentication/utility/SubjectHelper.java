--- conflicted
+++ resolved
@@ -44,14 +44,10 @@
      */
     private static final String INTERNAL_DISABLE_SSO_LTPA_COOKIE = "com.ibm.ws.authentication.internal.sso.disable.ltpa.cookie";
 
-<<<<<<< HEAD
     // SSO SAML property for disable LTPA cookie
     private final static String DISABLE_LTPA_AND_SESSION_NOT_ON_OR_AFTER = "com.ibm.ws.saml.spcookie.session.not.on.or.after";
 
     private static final String[] disableSsoLtpaCookieProps = new String[] { INTERNAL_DISABLE_SSO_LTPA_COOKIE, DISABLE_LTPA_AND_SESSION_NOT_ON_OR_AFTER };
-=======
-    private static final String[] disableSsoLtpaCookie = new String[] { INTERNAL_DISABLE_SSO_LTPA_COOKIE };
->>>>>>> 2545a5b4
 
     /**
      * Check whether the subject is un-authenticated or not.
@@ -415,7 +411,6 @@
     }
 
     public boolean isDisableLtpaCookie(final Subject subject) {
-<<<<<<< HEAD
         Hashtable<String, ?> hashtable = getHashtableFromSubject(subject, disableSsoLtpaCookieProps);
         if (hashtable != null) {
             if (hashtable.get(DISABLE_LTPA_AND_SESSION_NOT_ON_OR_AFTER) != null ||
@@ -423,16 +418,6 @@
                 return true;
             }
         }
-
         return false;
-=======
-        SubjectHelper subjectHelper = new SubjectHelper();
-        Hashtable<String, ?> hashtable = subjectHelper.getHashtableFromSubject(subject, disableSsoLtpaCookie);
-        if (hashtable != null && (Boolean) hashtable.get(INTERNAL_DISABLE_SSO_LTPA_COOKIE))
-            return true;
-        else
-            return false;
->>>>>>> 2545a5b4
-    }
-
+    }
 }