/*******************************************************************************
 * Copyright (c) 2011,2019 IBM Corporation and others.
 * All rights reserved. This program and the accompanying materials
 * are made available under the terms of the Eclipse Public License v1.0
 * which accompanies this distribution, and is available at
 * http://www.eclipse.org/legal/epl-v10.html
 *
 * Contributors:
 *     IBM Corporation - initial API and implementation
 *******************************************************************************/
package com.ibm.ws.artifact.zip.internal;

import java.io.File;
import java.io.FileNotFoundException;
import java.io.FileOutputStream;
import java.io.IOException;
import java.io.InputStream;
import java.net.MalformedURLException;
import java.net.URI;
import java.net.URISyntaxException;
import java.net.URL;
import java.security.AccessController;
import java.security.PrivilegedAction;
import java.security.PrivilegedActionException;
import java.security.PrivilegedExceptionAction;
import java.util.Collection;
import java.util.Collections;
import java.util.HashMap;
import java.util.Iterator;
import java.util.Map;
import java.util.concurrent.CountDownLatch;
import java.util.concurrent.TimeUnit;
import java.util.jar.Manifest;
import java.util.zip.ZipFile;

import com.ibm.websphere.ras.Tr;
import com.ibm.websphere.ras.TraceComponent;
import com.ibm.websphere.ras.annotation.Trivial;
import com.ibm.ws.artifact.zip.cache.ZipCachingProperties;
import com.ibm.ws.artifact.zip.cache.ZipFileHandle;
import com.ibm.ws.artifact.zip.internal.ZipFileContainerUtils.ZipEntryData;
import com.ibm.ws.ffdc.annotation.FFDCIgnore;
import com.ibm.ws.kernel.service.util.JavaInfo;
import com.ibm.ws.kernel.service.util.SecureAction;
import com.ibm.wsspi.artifact.ArtifactContainer;
import com.ibm.wsspi.artifact.ArtifactEntry;
import com.ibm.wsspi.artifact.ArtifactNotifier;
import com.ibm.wsspi.kernel.service.utils.ParserUtils;
import com.ibm.wsspi.kernel.service.utils.PathUtils;

/**
 * Root zip file type container; entries are zip file entries.
 *
 * Zip file entries are of three types:
 *
 * <ul><li>Zip file entries which have a non-directory type zip entry.</li>
 *     <li>Zip file entries which have a directory type zip entry.</li>
 *     <li>Zip file entries which do not have a zip entry.</li>
 * </ul>
 *
 * The second and third type of entry are directory type entries.  Both
 * always convert only to nested directory zip file containers.
 *
 * The first type of entry may convert to an archive through the artifact
 * file system.
 *
 * Several operations provide the ability to transition from zip file type
 * entities to other artifact file entities:
 *
 * ZipFileContainer.getEnclosingContainer
 * ZipFileContainer.getEntryInEnclosingContainer
 * -- These provide access to the exterior artifact file system.  Null
 *    will be returned if the zip container is a root-of-roots.  Generally,
 *    the enclosing container will be either an exposed file or will be a
 *    zip type container.
 *
 * ZipFileContainer.getEntry
 * -- This provides direct access to a nested entry of the zip container.
 *    Unlike access from directory type containers, access may skip intermediate
 *    containers.
 *
 * ZipFileContainer.iterator.next
 * -- Answers an immediate child of the container.  This is always a
 *    zip file type entry.
 *
 *  ZipFileEntry.getRoot
 *  -- Answers the root zip container of the entry.
 *  ZipFileEntry.getEntry
 *  -- This is a call-through to the root container, with the target path adjusted
 *     to be relative to the entry.  The entry is always a zip type entry.
 *  ZipFileEntry.getEnclosingContainer
 *  -- The container immediately enclosing this entry.  May be the root
 *     zip container or a nested zip container.
 *  ZipFileEntry.convertToLocalContainer
 *  -- This entry converted to a nested zip container.
 *  ZipFileEntry.convertToContainer
 *  -- Either, this entry converted to a nested zip container, or this
 *     entry converted through the artifact file system.  The result is
 *     either a nested zip type container, or an artifact container.
 *
 *  ZipFileNestedDirContainer.getRoot
 *  -- Answers the root zip file container of the nested container.
 *  ZipFileNestedDirContainer.getEntry
 *  -- This is a call-through to the root container, with the target path adjusted
 *     to be relative to the nested container.  The entry is always a zip type entry.
 *  ZipFileNestedDirContainer.getEntryInEnclosingContainer
 *  -- The entry which was interpreted to create this nested container.
 *  ZipFileNestedDirContainer.getEnclosingContainer
 *  -- The container holding the entry which was interpreted to create this
 *     nested container.  Will be either a root zip container or a nested zip
 *     container.
 *  ZipFileNestedDirContainer.iterator.next
 * -- Answers an immediate child of the container.  This is always a
 *    zip file type entry.
 *
 * ---
 *
 * Entries for zip file containers are accessed through two APIs: Directly,
 * through either {@link ZipFileContainer#getEntry(String)} or
 * {@link ZipFileNestedDirContainer#getEntry(String)}, or indirectly,
 * using {@link ZipFileContainer#iterator}) or
 * {@link ZipFileNestedDirContainer#iterator}).
 *
 * Both direct cases obtain entries which have an initially unassigned (null)
 * enclosing container.
 *
 * Both indirect cases have a an initially assigned (non-null) enclosing
 * container, which is provided from the iterator, which is always created
 * with an enclosing container reference.
 *
 * At the point of obtaining an entry, three cases are possible.  Which case
 * occurs depends on the features of the zip file entry which is reached by
 * path of the entry:
 *
 * In the most basic case, the path reachs a zip file entry, and that entry
 * is not a directory entry.  A new zip entry is created for the path.  (A new
 * entry is <strong>always</strong> created.)
 *
 * As a first nested container case, the path reaches a zip file entry, and that
 * entry is a directory entry.  A nested container entry is obtained for the path.
 * Nested container entries are retained by the root container, which means that
 * repeat calls on the same path will obtain the same nested container entry.
 *
 * As a second nested container case, the path does not reach a zip file entry.
 * A nested container entry is still obtained for the path, and as in the first
 * nested container case, the nested container entry is retained by the root
 * container and repeat calls on the same path will obtain the same nested container
 * entry.
 */
public class ZipFileContainer implements com.ibm.wsspi.artifact.ArtifactContainer {
    static final TraceComponent tc = Tr.register(ZipFileContainer.class);

    /**
     * Tuning parameter: Used to enable and disable the use
     * of a hash map as a faster way to locate paths.  Enabling
     * the map makes for faster lookups, but at a cost of allocating
     * the extra map structure.  Disabling the map makes for slower
     * lookups, but avoids allocating the extra map structure.
     * 
     * This tuning is based on profile data, which shows that a very
     * large (between 5% and 10%) of startup time can be spent in
     * {@link #locatePath(String)}.
     */
    public static final boolean USE_EXTRA_PATH_CACHE =
        ZipCachingProperties.ARTIFACT_ZIP_USE_EXTRA_PATH_CACHE;

    public static final boolean COLLECT_TIMINGS =
        ZipCachingProperties.ARTIFACT_ZIP_COLLECT_TIMINGS;

    @Trivial
    private static String toAbsMilliSec(long eventAt) {
        return ZipCachingProperties.toAbsMilliSec(eventAt);
    }

    @Trivial
    private static String dualTiming(long eventAt) {
        return ZipCachingProperties.dualTiming(eventAt);
    }

    private static enum Timings {
        ARRAY_CREATE_TIME,
        MAP_CREATE_TIME,
        ARRAY_LOOKUP_TIME,
        MAP_LOOKUP_TIME,
        EXTRACT_TIME;
    }

    private static final Integer timingsLock = ( COLLECT_TIMINGS ? new Integer(0) : null );

    private static int[] timingCounts = ( COLLECT_TIMINGS ? new int[ Timings.values().length ] : null );
    private static long[] timingTotals= ( COLLECT_TIMINGS ? new long[ Timings.values().length ] : null );

    static {
        if ( COLLECT_TIMINGS ) {
            System.out.println("ZFC Timings Key");
            System.out.println("ZFC [ " + Timings.ARRAY_CREATE_TIME + " ] [ Time creating the zip entry data array ]");
            System.out.println("ZFC [ " + Timings.MAP_CREATE_TIME + " ] [ Time creating zip entry data map ]");
            System.out.println("ZFC [ " + Timings.ARRAY_LOOKUP_TIME + " ] [ Time doing array lookups ]");
            System.out.println("ZFC [ " + Timings.MAP_LOOKUP_TIME + " ] [ Time doing map lookups ]");
            System.out.println("ZFC [ " + Timings.EXTRACT_TIME + " ] [ Time extracting nested containers ]");
        }
    }

    private static final int MAP_LOOKUP_FREQUENCY = 100;
    private static final int ARRAY_LOOKUP_FREQUENCY = 100;

    private static final int EXTRACT_FREQUENCY = 10;

    @Trivial
    private static void record(
        Timings timing, long startTimeNs, long endTimeNs,
        String data, int frequency) {

        int timingOrd = timing.ordinal();
        long durationNs = endTimeNs - startTimeNs;

        int newCount;
        long newTotal;

        synchronized(timingsLock) {
            newCount = timingCounts[timingOrd] += 1;
            newTotal = timingTotals[timingOrd] += durationNs;
        }

        if ( data != null ) {
            String startText = dualTiming(startTimeNs);
            String durationText = toAbsMilliSec(durationNs);
            System.out.println("ZFC [ " + data + " ] Timing [ " + timing + " ]" +
                               " Count [ " + newCount + " ]" +
                               " at [ " + startText + " ] Duration [ " + durationText + "ms ]");
        }

        if ( newCount % frequency == 0 ) {
            String totalText = toAbsMilliSec(newTotal);
            System.out.println("ZFC Timing [ " + timing + " ] Count [ " + newCount + " ]" +
                               " Total Duration [ " + totalText + "ms ]");
        }
    }

    private final String archiveName;

    // Multi-release support ...

    private static final int CURRENT_JAVA_VERSION = JavaInfo.majorVersion();

<<<<<<< HEAD
    private static final boolean JDK_DISABLE_MULTI_RELEASE;

    static {
        SecureAction secureGet = AccessController.doPrivileged( SecureAction.get() );

        // JDK-defined system property for controlling MR:
        // Possible values: true (default), force, false.

        String mrPropertyValue = secureGet.getProperty("jdk.util.jar.enableMultiRelease", "true");
    	JDK_DISABLE_MULTI_RELEASE = "false".equalsIgnoreCase(mrPropertyValue);
=======
    // JDK-defined system property for controlling MR. Possible values: true (default), force, false

    public static final String JDK_DISABLE_MULTI_RELEASE_PROPERTY_NAME = "jdk.util.jar.enableMultiRelease";
    public static final String JDK_DISABLE_MULTI_RELEASE_DEFAULT_VALUE = "true";

    private static final boolean JDK_DISABLE_MULTI_RELEASE;

    static {
        SecureAction privGet = AccessController.doPrivileged( SecureAction.get() );

        String mrProp = privGet.getProperty(
            JDK_DISABLE_MULTI_RELEASE_PROPERTY_NAME,
            JDK_DISABLE_MULTI_RELEASE_DEFAULT_VALUE);

        JDK_DISABLE_MULTI_RELEASE = "false".equalsIgnoreCase(mrProp);
>>>>>>> 9570002a
    }

    // Assign 'isMultiRelease' using double locking ...

    private final Integer multiReleaseLock = new Integer(0);
<<<<<<< HEAD
    private volatile Boolean isMultiRelease;

    private boolean initializeMultiRelease() {
        if ( isMultiRelease != null ) {
            return isMultiRelease;
        }

        // Do these quick cases outside of synchronization.
        // Pointer assignment is safe, and a double assignment
        // should not change the value.

        // Multi-Release jars only apply to JDK 9+
        if ( CURRENT_JAVA_VERSION < 9 ) {
            isMultiRelease = false;
            return isMultiRelease;
        }

        // Multi-Release jars can be disabled with JDK system properties
        if ( JDK_DISABLE_MULTI_RELEASE ) {
            if ( TraceComponent.isAnyTracingEnabled() && tc.isDebugEnabled() ) {
                Tr.debug(tc, "JDK system property set to globally disable multi-release jars");
            }
            isMultiRelease = false;
            return isMultiRelease;
        }

        // Only .jar files can be multi-release (not .war or .ear)
        // The non-support of multi-release by .war is per the Jakarta team.
        if ( !archiveName.endsWith(".jar") ) {
            isMultiRelease = false;
            return isMultiRelease;
        }

        // Processing the manifest is slow: Do the manifest processing
        // inside of a synchronization block.

        synchronized ( multiReleaseLock ) {
        	// Only want to do the manifest processing once, since it it is
        	// relatively expensive.
            if ( isMultiRelease != null ) {
                return isMultiRelease;
            }

            ZipFileEntry mfEntry = getEntry("META-INF/MANIFEST.MF");
            if ( mfEntry == null ) {
                if ( TraceComponent.isAnyTracingEnabled() && tc.isDebugEnabled() ) {
                    Tr.debug(tc, "No MANIFEST.MF found in container. Assuming not multi-release");
                }
                isMultiRelease = false;
                return isMultiRelease;
            }

            boolean isMR;
            try ( InputStream mfStream = mfEntry.getInputStream() ) {
            	Manifest mf = new Manifest(mfStream);
            	String isMultiReleaseAttr = mf.getMainAttributes().getValue("Multi-Release");
            	if ( TraceComponent.isAnyTracingEnabled() && tc.isDebugEnabled() ) {
            		Tr.debug(tc, "Raw value for 'Multi-Release' attribute: " + isMultiReleaseAttr);
            	}
            	if ( isMultiReleaseAttr != null ) {
            		isMR = Boolean.parseBoolean( isMultiReleaseAttr.trim() );
            	} else {
            		isMR = false;
            	}
            } catch ( IOException e ) {
            	// FFDC
            	isMR = false;
            }
            isMultiRelease = isMR;
            return isMultiRelease;
        }
    }
=======
    private volatile Boolean isMultiRelease = null;
>>>>>>> 9570002a

    /**
     * Create a root zip file type container which is not an enclosed container.
     * The file of the container must not be null.
     *
     * @param cacheDir The directory in which to extract nested entries.
     * @param archiveFile The ZIP file.
     * @param containerFactoryHolder Factory of this container.
     */
    @Trivial
    ZipFileContainer(File cacheDir, File archiveFile, ContainerFactoryHolder containerFactoryHolder) {
        String methodName = "<init>";

        this.containerFactoryHolder = containerFactoryHolder;

        // TODO: This should be assigned on demand.  Many zip file containers will never
        //       extract files, and assigning a cache directory to them when they are created
        //       is premature.

        this.cacheDir = cacheDir;
        this.nestedCacheDir = new File(cacheDir, ".cache");

        // Root-of-roots: The enclosing container and enclosing entry must be null.
        this.enclosingContainer = null;
        this.entryInEnclosingContainer = null;

        // Root-of-roots: 'archiveFile' must not be null.
        this.archiveFileLock = null;
        this.archiveFile = archiveFile;
        String useArchivePath = archiveFile.getAbsolutePath();
        this.archiveFilePath = useArchivePath;
        this.archiveName = archiveFile.getName();

        this.zipFileNotifier = new ZipFileArtifactNotifier(this, useArchivePath);

        this.nestedContainerEntries = new HashMap<String, ZipFileEntry>();

        if ( TraceComponent.isAnyTracingEnabled() && tc.isDebugEnabled() ) {
            Tr.debug(tc, methodName + " ZipContainer (root-of-root)");
            Tr.debug(tc, methodName + " Archive file [ " + archiveFilePath + " ]");
            Tr.debug(tc, methodName + " Cache [ " + cacheDir.getAbsolutePath() + " ]");
        }

        if ( COLLECT_TIMINGS ) {
            System.out.println("ZFC ZipContainer [ " + archiveFilePath + " ]");
        }
    }

    /**
     * Create a root ZIP file container which is an enclosed container.  The
     * container is the result of interpreting an entry of the enclosed container
     * as a ZIP file type container.  The archive file, if non-null, is the entry
     * of the enclosed container extracted to the cache directory.  The archive file
     * may be null, in which case the entry will be extracted when needed from
     * the enclosing container.
     *
     * @param cacheDir The directory in which to extract nested entries.
     * @param enclosingContainer The container enclosing this container.
     * @param entryInEnclosingContainer The entry which was interpreted
     *     as this container.
     * @param archiveFile The archive file.
     * @param containerFactoryHolder Factory of this container.
     */
    @Trivial
    ZipFileContainer(
        File cacheDir,
        ArtifactContainer enclosingContainer, ArtifactEntry entryInEnclosingContainer,
        File archiveFile,
        ContainerFactoryHolder containerFactoryHolder) {

        String methodName = "<init>";

        this.containerFactoryHolder = containerFactoryHolder;

        this.cacheDir = cacheDir;
        this.nestedCacheDir = new File( new File(cacheDir, ".cache"), entryInEnclosingContainer.getName());

        // Enclosed root: The enclosing container and enclosing entry must not be null.
        this.enclosingContainer = enclosingContainer;
        this.entryInEnclosingContainer = entryInEnclosingContainer;

        // Enclosed root: Null if nested; non-null if exposed on disk.
        // If nested, possibly but unlikely already expanded to disk.
        // (Pre-expansion to disk is not recommended.)
        this.archiveFile = archiveFile;
        if ( archiveFile != null ) {
            this.archiveFileLock = null;
            String useArchivePath =  archiveFile.getAbsolutePath();
            this.archiveFilePath = useArchivePath;
            this.zipFileNotifier = new ZipFileArtifactNotifier(this, useArchivePath);
            this.archiveName = archiveFile.getName();
        } else {
            this.archiveFileLock = new Integer(1);
            this.zipFileNotifier = new ZipFileArtifactNotifier(this, entryInEnclosingContainer);
            this.archiveName = entryInEnclosingContainer.getName();
        }

        this.nestedContainerEntries = new HashMap<String, ZipFileEntry>();

        if (TraceComponent.isAnyTracingEnabled() && tc.isDebugEnabled() ) {
            Tr.debug(tc, methodName + " ZipContainer (enclosed root)");
            Tr.debug(tc, methodName + " Enclosing container [ " + enclosingContainer.getPath() + " ]");
            Tr.debug(tc, methodName + " Enclosing entry [ " + entryInEnclosingContainer.getName() + " ]");
            if ( archiveFile != null ) {
                Tr.debug(tc, methodName + " Archive file [ " + archiveFilePath + " ]");
            }
        }

        if ( COLLECT_TIMINGS ) {
            System.out.println("ZFC ZipContainer [ " + enclosingContainer.getPath() + " : " + entryInEnclosingContainer.getName() + " ]");
        }
    }

    /**
     * Subclass API: Finalize this zip file container.
     *
     * Extend to reset all fast mode requests.
     *
     * @throws Throwable Thrown by the delegate call.
     */
    @Override
    protected void finalize() throws Throwable {
        try {
            resetFastMode();
        } finally {
            super.finalize(); // throws Throwable
        }
    }

    //

    @Trivial
    @Override
    public boolean isRoot() {
        return true;
    }

    @Trivial
    @Override
    public String getName() {
        return "/";
    }

    @Trivial
    @Override
    public String getPath() {
        return "/";
    }

    @Trivial
    public String getAbsolutePath() {
        return "/";
    }

    @Trivial
    public String getRelativePath() {
        return "";
    }

    @Trivial
    @Override
    public ZipFileContainer getRoot() {
        return this;
    }

    //

    private final ContainerFactoryHolder containerFactoryHolder;

    @Trivial
    public ContainerFactoryHolder getContainerFactoryHolder() {
        return containerFactoryHolder;
    }

    /**
     * The protocol to be used in URIs which reach entries in this
     * container.
     *
     * Usually, "wsjar" is used.  Optionally, "jar" may be used.  See
     * {@link ContainerFactoryHolder#useJarUrls}.
     * 
     * The protocol value is not cached: Zip file containers must respond
     * to dynamic chances to the class loading configuration, which
     * is managed by the container factory holder.</p>
     *
     * @return The protocol to be used in URIs which reach entries in
     *     this container.
     */
    @Trivial
    private String getProtocol() {
        return ( containerFactoryHolder.useJarUrls() ? "jar" : "wsjar" );
    }

    /**
     * Answer a zip file handle from the caching service.  The service may
     * create and open a new zip file handle, or may return a previously
     * opened handle.
     *
     * The zip file handle manages concurrent access to the same zip file,
     * keeping the zip file in memory until the last active open is closed.
     *
     * @param path The path to the zip file.  Callers should agree to use the
     *     same path format to ensure multiple callers who are accessing the
     *     same zip file obtain the same handle.  Current implementations
     *     use the canonical path to the zip file, with a fall back to the
     *     absolute path of the zip file when retrieval of the canonical path
     *     fails.
     *
     * @return A zip file handle for the specified path.
     *
     * @throws IOException If the attempt to open the zip file handle failed.
     */
    private ZipFileHandle getZipFileHandle(String path) throws IOException {
        return getContainerFactoryHolder().getZipCachingService().openZipFile(path);
        // 'openZipFile' throws IOException
    }

    // Every root container is given a cache directory when created.
    // The cache directory stores entries extracted from the root container.
    //
    // zip container uses this cache dir in this manner:
    //  cachedir/zipfilecontainer.jar        - file, used to hold the extracted bytes that represent the jar
    //                                         present when the zipfilecontainer would otherwise be a nested jar datastream
    //  cachedir/.cache                      - directory, shared by all containers with the same enclosing container as this one.
    //  cachedir/.cache/zipfilecontainer.jar - directory, used host the cache directories for nested archives within zipfilecontainer
    //                                         every nested archive within zipfilecontainer will have its own cache directory, present
    //                                         at a location equivalent to it's path within the zipfilecontainer
    //
    // this zip container has a parent, and thus may have other zip containers to share the cachedir with.
    // we use our zip containers entry name in the parent as a subdir under the cachedir to ensure we are good.

    private final File cacheDir;
    private final File nestedCacheDir; // Cache this: It is needed for every descendant entry.  These can be numerous.

    @Trivial
    File getCacheDir() {
        return cacheDir;
    }

    @Trivial
    public File getNestedCacheDir() {
        return nestedCacheDir;
    }

    @Trivial
    protected File extract(ZipFileEntry entry) throws IOException {
        return extractEntry( entry, getCacheDir() ); // throws IOException
    }

    protected File getCacheDir(ZipFileEntry entry) {
        File useNestedCacheDir = getNestedCacheDir();

        String r_entryPath = entry.getRelativePath();
        int slashLoc = r_entryPath.lastIndexOf('/');
        if ( slashLoc != -1 ) { // Not immediately beneath the root.
            // Since the entry path is relative, 'slashLoc' cannot be 0.
            String r_entryParentPath = r_entryPath.substring(0,  slashLoc);
            useNestedCacheDir = new File(useNestedCacheDir, r_entryParentPath);
        }

        return useNestedCacheDir;
    }

    // Non-local containment:
    //
    // A zip file container is always a root container.
    //
    // A zip file container may be a root-of-roots container, in which case the
    // enclosing container and the entry in the enclosing container are both null.
    //
    // A zip file container may be an enclosed container, which means that the container
    // was created by interpreting an entry.  Most commonly, the entry will be a file on
    // disk or an entry in an enclosing zip file.  When a zip file container is an enclosed
    // container the enclosing container and the entry in the enclosing container are
    // both non-null.
    //
    // The types of the enclosing container the interpreted entry in the enclosing
    // container are basic types of the artifact file system: {@link ArtifactContainer} and
    // {@link ArtifactEntry}.  The enclosing types are independent of the zip file artifact
    // container type.

    private final ArtifactContainer enclosingContainer;
    private final ArtifactEntry entryInEnclosingContainer;

    @Trivial
    @Override
    public ArtifactContainer getEnclosingContainer() {
        return enclosingContainer;
    }

    @Trivial
    @Override
    public ArtifactEntry getEntryInEnclosingContainer() {
        return entryInEnclosingContainer;
    }

    // The zip file as an archive file.
    //
    // The zip file is assigned in three different modes:
    //
    // First, a zip file container which is a root-of-roots container
    // must be given a zip file.  A root-of-roots zip file container has
    // only the zip file as a means of accessing its contents.
    //
    // Second, a zip file container may be created as an interpreted
    // container, in which case the zip file may be available when the
    // zip file container was constructed, or may be obtained by extracting
    // the enclosing entry to disk.
    //
    // Extraction is performed on demand, and can fail, for example, because
    // of a corruption of the enclosing entry, because cache storage is full,
    // because the extraction location is too deeply nested, because of a
    // permissions problem with the extraction location, or because of a problem
    // using the container name as a file name.  In all of these cases, the
    // failure is handled by issuing an error, then processing with the archive
    // being empty.

    // Null if the container started with an archive file.
    private final Integer archiveFileLock;

    private boolean archiveFileFailed;
    private File archiveFile;
    // Get this once: the usual java file implementation does not
    // cache file absolute paths.
    private String archiveFilePath;

    /**
     * Answer the archive file.  Extract it if necessary.  Answer null
     * if extraction fails.
     *
     * If this container was created as a root-of-roots container, the archive
     * will already be set.
     *
     * Otherwise, the container is a nested root container, and the archive may
     * not have not yet been set.  In that case, extract the archive, then answer
     * the extracted file as the archive file.
     *
     * Extraction may fail, in which case null will be returned.
     *
     * Extraction is only attempted once: Access to the archive file after a failure
     * immediately answer null.
     *
     * @return The archive file.  Extracted if necessary.  Null if extraction failed.
     */
    @Trivial
    private File getArchiveFile() {
        String methodName = "getArchiveFile";

        if ( archiveFileLock != null ) {
            synchronized ( archiveFileLock ) {
                if ( (archiveFile == null) && !archiveFileFailed ) {
                    try {
                        archiveFile = extractEntry( entryInEnclosingContainer, getCacheDir() );
                        // 'extractEntry' throws IOException

                        if ( archiveFile != null ) {
                            archiveFilePath = archiveFile.getAbsolutePath();
                            if (TraceComponent.isAnyTracingEnabled() && tc.isDebugEnabled() ) {
                                Tr.debug(tc, methodName + " Archive file [ " + archiveFilePath + " ]");
                            }
                        } else {
                            archiveFileFailed = true;
                            Tr.error(tc, "extract.cache.null", entryInEnclosingContainer.getPath());
                        }

                    } catch ( IOException e ) {
                        archiveFileFailed = true;
                        Tr.error(tc, "extract.cache.fail", e.getMessage());
                    }
                }
            }
        }

        return archiveFile;
    }

    /**
     * Answer the absolute path to the archive file.  Do an extraction if this
     * is a nested archive and the file is not yet extracted.  Answer null
     * if extraction fails.
     *
     * @return The absolute path to the archive file.
     */
    private String getArchiveFilePath() {
        if ( archiveFileLock == null ) {
            return archiveFilePath;
        } else {
            synchronized( archiveFileLock ) {
                @SuppressWarnings("unused")
                File useArchiveFile = getArchiveFile();
                return archiveFilePath;
            }
        }
    }

    /**
     * Subclass API: Answer the physical path to the on-disk storage of this
     * container.
     *
     * Zip file type contains map to archive files on disk, potentially which
     * initially were nested archives and which were extracted to the cache
     * directory.
     *
     * Answer the absolute path of the mapped archive.  If the archive is a nested
     * archive and not yet extracted, extract it.
     *
     * Answer null if extraction fails.
     *
     * @return The physical path of this container, obtained as the absolute
     *     path of the mapped archive of this container.
     */
    @Override
    @Trivial
    @Deprecated
    public String getPhysicalPath() {
        return getArchiveFilePath();
    }

    //

    private final Integer zipFileHandleLock = new Integer(2);
    private boolean zipFileHandleFailed;
    private ZipFileHandle zipFileHandle;

    /**
     * Answer the handle to the archive file of this container.
     *
     * @return The zip file handle of this container.
     *
     * @throws IOException Thrown if the zip file handle could not be
     *     obtained.
     *
     * TODO: That the zip file container retains a reference to its
     *       handle is a problem, as the zip file handle cache has
     *       a maximum size.  Zip file container might hold stale
     *       handles.
     *
     *       This is not an immediate problem: Both APIs which use
     *       the zip file handle ({@link #openZipFileHandle()} and
     *       {@link ZipFileEntry#getInputStream()} immediately
     *       open the zip file handle.
     *
     *       The problem occurs after the zip file handle is closed
     *       (either {@link #closeZipFileHandle()} or when the
     *       entry input stream is closed.  After the close, the
     *       zip file handle is free to be removed by the zip file
     *       handle cache.  However, the zip file container does
     *       not clear and re-acquire its zip file handle.
     *
     *       The consequence is according to whether the zip file reaper
     *       is active.  When the zip file reaper is inactive, each
     *       zip file handle obtains its own zip file.  Continued use
     *       of a stale zip file handle will result in multiple opens
     *       of the same zip file.  That is inefficient, but no failures
     *       will occur.
     *
     *       That multiple zip file handles might be created is possible
     *       because zip file containers are not guaranteed to be unique.
     *       Non-unique but equivalent zip file containers will result
     *       because entries are not unique: Each call to obtain a non-
     *       nested container entry from an artifact container obtains a
     *       new entry instance.  Each of the non-unique but equivalent
     *       entries will obtain a different container.
     *
     *       When the zip file reaper is active, the problem of multiple
     *       non-unique, equivalent zip files cannot occur.  The problem
     *       is avoided because, first, a zip file handle cannot perform
     *       a close on a zip file through the zip file reaper without
     *       first having opened the zip file handle, and second, because
     *       a zip file handle cannot perform more closes than it has
     *       performed opens.
     */
    ZipFileHandle getZipFileHandle() throws IOException {
        synchronized( zipFileHandleLock ) {
            if ( zipFileHandleFailed ) {
                return null;
            } else if ( zipFileHandle != null ) {
                return zipFileHandle;
            }

            File useArchiveFile = getArchiveFile();
            if ( useArchiveFile == null ) {
                zipFileHandleFailed = true;
                throw new FileNotFoundException( entryInEnclosingContainer.getPath() );
            }

            try {
                String useCanonicalPath = getCanonicalPath(useArchiveFile); // throws IOException
                zipFileHandle = getZipFileHandle(useCanonicalPath); // throws IOException
            } catch ( IOException e ) {
                zipFileHandleFailed = true;
                throw e;
            }
            return zipFileHandle;
        }
    }

    private ZipFile openZipFileHandle() {
        ZipFileHandle useZipFileHandle;
        try {
            useZipFileHandle = getZipFileHandle();
        } catch ( IOException e ) {
            useZipFileHandle = null;
            Tr.error(tc, "Failed to open", getArchiveFilePath());
        }
        if ( useZipFileHandle == null ) {
            return null;
        }

        try {
            return useZipFileHandle.open();
        } catch ( IOException e ) {
            // FFDC
            Tr.error(tc, "Failed to open", getArchiveFilePath());
            return null;
        }
    }

    private void closeZipFileHandle() {
        // TODO: The zip file handle should never be null when
        //       a close request is made.

        synchronized(zipFileHandleLock) {
            if ( zipFileHandle != null ) {
                zipFileHandle.close();
            }
        }
    }

    //

    private final Integer fastModeLock = new Integer(3);
    private int fastModeCount;

    @Override
    public void useFastMode() {
        synchronized ( fastModeLock ) {
            fastModeCount++;
            @SuppressWarnings("unused")
            ZipFile useZipFile = openZipFileHandle();
        }
    }

    @Override
    public void stopUsingFastMode() {
        synchronized ( fastModeLock ) {
            // TODO: The fast mode count should never be zero when
            //       a request is made to stop using fast mode.
            if ( fastModeCount <= 0 ) {
                return;
            }
            fastModeCount--;
            closeZipFileHandle();
        }
    }

    protected void resetFastMode() {
        synchronized ( fastModeLock ) {
            while ( fastModeCount > 0 ) {
                fastModeCount--;
                closeZipFileHandle();
            }
        }
    }

    //

    private final Integer zipEntryDataLock = new Integer(4);
    private volatile ZipEntryData[] zipEntryData;
    private Map<String, ZipEntryData> zipEntryDataMap;

    private String getTimingName() {
        if ( archiveFileLock == null ) {
            return archiveFilePath;
        } else {
            return enclosingContainer.getPath() + " : " + entryInEnclosingContainer.getName();
        }
    }

    @Trivial
    private void setZipEntryData() {
        if ( zipEntryData == null ) {
            synchronized( zipEntryDataLock ) {
                if ( zipEntryData == null ) {
                    String timingName = (COLLECT_TIMINGS ? getTimingName() : null);

                    long dataStart = (COLLECT_TIMINGS ? System.nanoTime() : -1L);
                    ZipEntryData[] useZipEntryData = createZipEntryData();
                    if ( COLLECT_TIMINGS ) {
                        record(Timings.ARRAY_CREATE_TIME, dataStart, System.nanoTime(), timingName, 1);
                    }

                    if ( USE_EXTRA_PATH_CACHE ) {
                        long mapStart = (COLLECT_TIMINGS ? System.nanoTime() : -1L);
                        zipEntryDataMap = ZipFileContainerUtils.setLocations(useZipEntryData);
                        if ( COLLECT_TIMINGS ) {
                            record(Timings.MAP_CREATE_TIME, mapStart, System.nanoTime(), timingName, 1);
                        }
                    }

                    zipEntryData = useZipEntryData; 
                }
            }
        }
    }

    // Used externally by:
    //   com.ibm.ws.artifact.zip.internal.ZipFileArtifactNotifier.collectRegisteredPaths(String, List<String>)
    //   com.ibm.ws.artifact.zip.internal.ZipFileArtifactNotifier.loadZipEntries()
    //   com.ibm.ws.artifact.zip.internal.ZipFileNestedDirContainer.iterator()
    // And several times from within ZipFileContainer itself.
    @Trivial
    protected ZipEntryData[] getZipEntryData() {
        setZipEntryData();
        return zipEntryData;
    }

    /**
     * Fast entry lookup.  For use only when {@link #USE_EXTRA_PATH_CACHE} is true.
     * 
     * @param r_path The path to lookup.
     * 
     * @return The data stored under the path.
     */
    @Trivial
    private ZipEntryData fastGetZipEntryData(String r_path) {
        setZipEntryData();
        return zipEntryDataMap.get(r_path);
    }

    // 'locatePath' is modal, depending on whether 'isMultiRelease' has
    // been initialized.
    //
    // Initialization of 'isMultiRelease' occurs in:
    //   ZipFileContainer.getEntry(String, boolean)
    //
    // Calls to 'locatePath' occur from:
    //   ZipFileArtifactNotifier.collectRegisteredPaths(String, List<String>)
    //   ZipFileContainer.createEntry(String, String)
    //   ZipFileContainer.getEntry(String, boolean)
    //
    // Calls to 'collectRegisteredPaths' occur only from:
    //   ZipFileArtifactNotifier.notifyAllListeners(boolean, String)
    //
    // It is not clear whether calls to 'notifyAllListeners only occur
    // after 'isMultiRelease' has been initialized.
    //
    // Calls to 'createEntry' occur from 'createEntry' and 'getEntry'.
    // That collapses to the call from 'getEntry'.  The call from
    // 'getEntry' is almost always preceeded with a call to initialize
    // 'isMultiRelease'.  The exception is when the target location
    // is beneath 'META-INF', which is never subject to MR lookups.
    // Net, the call from 'getEntry' is safe.
    //
    // However, there is also a call from:
    //     ZipFileContainerUtils.ZipFileEntryIterator.next()
    // And that call does not force initialization 'isMultiRelease'.

    @Trivial
    public int locatePath(String r_path) {
        // If this is an MRJAR, check under /META-INF/versions/n/<r_path>
        if ( (isMultiRelease != null) && isMultiRelease.booleanValue() ) {
            int mrLocation = locateMultiReleasePath(r_path);
            if ( mrLocation >= 0 ) {
                return mrLocation;
            }
        }

        // The direct lookup is not an 'else' case: The multi-release
        // location is an alternate to the direct location.  If the
        // multi-release location is not present, fall back to the direct
        // location.

        return locateDirectPath(r_path);
    }

    @Trivial
    private int locateDirectPath(String r_path) { 
        if ( USE_EXTRA_PATH_CACHE ) {
            long mapLookupStart = (COLLECT_TIMINGS ? System.nanoTime() : -1L);
            ZipEntryData entryData = fastGetZipEntryData(r_path);
            if ( COLLECT_TIMINGS ) {
                record(Timings.MAP_LOOKUP_TIME, mapLookupStart, System.nanoTime(), null, MAP_LOOKUP_FREQUENCY);
            }
            if ( entryData != null ) {
                return entryData.getOffset();
            }
        }

        // Have to fall back to the locate call: The path might be of a virtual
        // directory entry which is the parent of an entry.
        long lookupStart = (COLLECT_TIMINGS ? System.nanoTime() : -1L);        
        int location = ZipFileContainerUtils.locatePath( getZipEntryData(), r_path );
        if ( COLLECT_TIMINGS ) {
            record(Timings.ARRAY_LOOKUP_TIME, lookupStart, System.nanoTime(), null, ARRAY_LOOKUP_FREQUENCY);
        }
        return location;
    }

    @Trivial
    private int locateMultiReleasePath(String path) {
        // Multi-release files may be at /com/foo/A.class and /META-INF/versions/9/com/foo/A.class
        // Since we commonly blindly try-load META-INF and java.* entries, optimize those out
        if ( (path == null) || path.startsWith("META-INF") || path.startsWith("java/") ) {
            return -1;
        }

        for ( int currentVersion = CURRENT_JAVA_VERSION; currentVersion >= 9; currentVersion-- ) {
            int versionPath = locateDirectPath("META-INF/versions/" + currentVersion + "/" + path);
            if ( versionPath >= 0 ) {
                if ( TraceComponent.isAnyTracingEnabled() && tc.isDebugEnabled() ) {
                    Tr.debug(tc, "Found MR path: META-INF/versions/" + currentVersion + "/" + path);
                }
                return versionPath;
            }
        } 
        return -1;
    }

    @Trivial
    public boolean isChildOf(String parentPath, String childPath) {
        // Test for childPath = parentPath + "/" + childSubPath
        int parentPathLen = parentPath.length();
        int childPathLen = childPath.length();
        if ( childPathLen <= parentPathLen ) {
            return false;
        } else if ( childPath.charAt(parentPathLen) != '/' ) {
            return false;
        } else if ( !childPath.startsWith(parentPath) ) {
            return false;
        } else {
            return true;
        }
    }

    @Trivial
    private ZipEntryData[] createZipEntryData() {
        ZipFile useZipFile = openZipFileHandle();
        if ( useZipFile == null ) {
            return new ZipEntryData[0];
        }

        try {
            return ZipFileContainerUtils.collectZipEntries(useZipFile);
        } finally {
            closeZipFileHandle(); // throws IOException
        }
    }

<<<<<<< HEAD
=======
    private boolean initializeMultiRelease() {
        if ( isMultiRelease != null ) {
            return isMultiRelease;
        }

        // Multi-Release jars only apply to JDK 9+
        if ( CURRENT_JAVA_VERSION < 9 ) {
            isMultiRelease = Boolean.FALSE;
            return isMultiRelease;
        }

        // Multi-Release jars can be disabled with JDK system properties
        if ( JDK_DISABLE_MULTI_RELEASE ) {
            if ( TraceComponent.isAnyTracingEnabled() && tc.isDebugEnabled() ) {
                Tr.debug(tc, "JDK system property set to globally disable multi-release jars");
            }
           isMultiRelease = Boolean.FALSE;
           return isMultiRelease;
        }

        // Only .jar files can be multi-release (not .war or .ear)
        if ( !archiveName.endsWith(".jar") ) {
            isMultiRelease = Boolean.FALSE;
            return isMultiRelease;
        }

        // Only synchronize the expensive check against the manifest file.
        //
        // The earlier checks are simple and quick and always produce the same
        // assignment.  There is no harm if they are performed multiple times.
        //
        // On the other hand, the manifest check is quite expensive, and must
        // not be performed more than once.

        synchronized ( multiReleaseLock ) {
            if ( isMultiRelease != null ) { // Use double-locking.
                return isMultiRelease;
            }

            // Multi-release is disabled for this JAR unless
            // a main attribute 'Multi-Release' is present and is "true".

            ZipFileEntry mfEntry = getEntry("META-INF/MANIFEST.MF");
            if ( mfEntry == null ) {
                if ( TraceComponent.isAnyTracingEnabled() && tc.isDebugEnabled() ) {
                    Tr.debug(tc, "No MANIFEST.MF found in container. Assuming not multi-release");
                }
                isMultiRelease = Boolean.FALSE;
                return isMultiRelease;

            } else {
                Boolean isMR;

                try ( InputStream mfStream = mfEntry.getInputStream() ) {
                    Manifest mf = new Manifest(mfStream);
                    String isMultiReleaseAttr = mf.getMainAttributes().getValue("Multi-Release");
                    if ( TraceComponent.isAnyTracingEnabled() && tc.isDebugEnabled() ) {
                        Tr.debug(tc, "Raw value for 'Multi-Release' attribute: " + isMultiReleaseAttr);
                    }
                    if ( isMultiReleaseAttr != null ) {
                        isMR = Boolean.valueOf( isMultiReleaseAttr.trim() );
                    } else {
                        isMR = Boolean.FALSE;
                    }
                } catch ( IOException e ) {
                    // FFDC
                    isMR = Boolean.FALSE;
                }

                isMultiRelease = isMR;
            }

            return isMultiRelease;
        }
    }

>>>>>>> 9570002a
    private final Integer iteratorDataLock = new Integer(5);

    private volatile Map<String, ZipFileContainerUtils.IteratorData> iteratorData;

    @Trivial
    protected Map<String, ZipFileContainerUtils.IteratorData> getIteratorData() {
        String methodName = "getIteratorData";
        if ( iteratorData == null ) {
            synchronized(iteratorDataLock) {
                if ( iteratorData == null ) {
                    ZipEntryData[] useZipEntryData = getZipEntryData();
                    if ( useZipEntryData.length == 0 ) {
                        iteratorData = Collections.emptyMap();
                    } else {
                        iteratorData = ZipFileContainerUtils.collectIteratorData(useZipEntryData);
                    }
                    Tr.debug(tc, methodName + " [ " + Integer.valueOf(useZipEntryData.length) + " ] entries");
                }
            }
        }
        return iteratorData;
    }

    //

    private final Integer nestedContainerEntriesLock = new Integer(6);
    private Map<String, ZipFileEntry> nestedContainerEntries;

    @Trivial
    protected ZipFileEntry createEntry(
        ArtifactContainer nestedContainer,
        String entryName, String a_entryPath,
        ZipEntryData useZipEntryData) {

        if ( (useZipEntryData != null) && !useZipEntryData.isDirectory() ) {
            return new ZipFileEntry(
                this, nestedContainer,
                useZipEntryData,
                entryName, a_entryPath);

        } else {
            String r_entryPath = a_entryPath.substring(1);
            synchronized ( nestedContainerEntriesLock ) {
                ZipFileEntry nestedContainerEntry = nestedContainerEntries.get(r_entryPath);
                if ( nestedContainerEntry == null ) {
                    nestedContainerEntry = new ZipFileEntry(
                        this, nestedContainer,
                        useZipEntryData,
                        entryName, a_entryPath);                   
                    nestedContainerEntries.put(r_entryPath,  nestedContainerEntry);
                }
                return nestedContainerEntry;
            }
        }
    }

    /**
     * Answer the zip entry for the zip file entry at the specified path.
     * The zip file entry may be virtual.
     *
     * @param entryName The simple name of the entry.
     * @param a_entryPath The absolute path of the entry.
     *
     * @return The zip entry for the zip file entry at the specified path.
     */
    @Trivial
    protected ZipFileEntry createEntry(String entryName, String a_entryPath) {
        ZipEntryData[] useZipEntries = getZipEntryData();
        if ( useZipEntries.length == 0 ) {
            return null;
        }

        String r_entryPath = a_entryPath.substring(1);
        int location = locatePath(r_entryPath);

        ZipEntryData entryData;
        if ( location < 0 ) {
            location  = ( (location + 1) * -1 );
            entryData = null;
        } else {
            entryData = useZipEntries[location];
        }

        return createEntry(
            null,
            entryName, a_entryPath,
            entryData);
    }

    //

    @Trivial
    @Override
    public Iterator<ArtifactEntry> iterator() {
        ZipEntryData[] useEntryData = getZipEntryData();
        if ( useEntryData.length == 0 ) {
            return Collections.emptyIterator();
        }

        Map<String, ZipFileContainerUtils.IteratorData> allIteratorData = getIteratorData();
        ZipFileContainerUtils.IteratorData thisIteratorData = allIteratorData.get("");

        return new ZipFileContainerUtils.ZipFileEntryIterator(this, this, useEntryData, thisIteratorData);
    }

    @Trivial
    @Override
    public ZipFileEntry getEntry(String path) {
        return getEntry(path, IS_NOT_NORMALIZED);
    }

    public static final boolean IS_NORMALIZED = true;
    public static final boolean IS_NOT_NORMALIZED = false;

    public ZipFileEntry getEntry(String entryPath, boolean normalized) {
        ZipEntryData[] useEntryData = getZipEntryData();
        if ( useEntryData.length == 0 ) {
            return null; // Prior failure to list entries.
        }

        // Try once with the initial path ...

        int pathLen = entryPath.length();
        if ( (pathLen == 0) || ((pathLen == 1) && (entryPath.charAt(0) == '/')) ) {
            return null; // "" and "/" reach the root; the root container has no entry.
        }

        // Not empty, and not just a single slash; removing a trailing slash is safe.
        if ( entryPath.charAt(pathLen - 1) == '/' ) {
            entryPath = entryPath.substring(0, pathLen - 1);
            pathLen = pathLen - 1;
        }

        String a_entryPath;
        String r_entryPath;
        if ( entryPath.charAt(0) == '/' ) {
            a_entryPath = entryPath;
            r_entryPath = entryPath.substring(1); // The entries table uses relative paths.
        } else {
            a_entryPath = null; // Maybe won't need it.
            r_entryPath = entryPath; // The path is already relative.
        }

        // 'getEntry' is invoked from 'initializeMultiRelease'!
        // The guard on the path is absolutely necessary to avoid
        // infinite recursion.

        if ( (isMultiRelease == null) && !entryPath.startsWith("META-INF") ) {
            initializeMultiRelease();
        }

        int location = locatePath(r_entryPath);

        if ( (location < 0) && !normalized ) {
            // Try again after forcing the path to be normalized.

            entryPath = PathUtils.normalizeUnixStylePath(entryPath);
            pathLen = entryPath.length();

            if ( (pathLen == 0) || (pathLen == 1) && (entryPath.charAt(0) == '/') ) {
                return null; // "" and "/" reach the root; the root container has no entry.
            }

            if ( !PathUtils.isNormalizedPathAbsolute(entryPath) ) {
                return null; // Leading ".." or "/.."; the path reaches outside of this container.
            }

            if ( entryPath.charAt(0) == '/' ) {
                a_entryPath = entryPath;
                r_entryPath = entryPath.substring(1); // The entries table uses relative paths.
            } else {
                a_entryPath = null; // Maybe won't need it.
                r_entryPath = entryPath; // The path is already relative.
            }

            location = locatePath(r_entryPath);
        }

        ZipEntryData useZipEntryData;
        if ( location < 0 ) {
            location = ( (location + 1) * -1 );
            // An in-exact match ...
            if ( location == useEntryData.length ) {
                return null; // There is no next entry; cannot match even partially.
            } else {
                ZipEntryData nextEntryData = useEntryData[location];
                if ( !isChildOf(r_entryPath, nextEntryData.r_getPath() ) ) {
                     // There is a next entry, but it is not a child of the target.
                    return null;
                } else {
                    // There is a next entry and it is a child of the target.
                    // Create an implied entry.
                    useZipEntryData = null;
                }
            }
        } else {
            useZipEntryData = useEntryData[location];
        }

        String entryName = PathUtils.getName(entryPath);

        // For this create, the nested container which is the immediate parent
        // of the new entry is not known.  The call to 'getEntry' is allowed to
        // directly jump to any entry of the zip file.

        if ( a_entryPath == null ) {
            a_entryPath = '/' + entryPath; // Can't put this off any longer.
        }

        // The null first parameter means that the enclosing container of the
        // entry is not known, and will need to be created if requested.

        return createEntry(
            null,
            entryName, a_entryPath,
            useZipEntryData);
    }

    @Override
    public Collection<URL> getURLs() {
        File useArchiveFile = getArchiveFile();
        if ( useArchiveFile == null ) {
            return Collections.emptySet();
        }

        try {
            return Collections.singleton( getURI(useArchiveFile).toURL() );
        } catch ( MalformedURLException e ) {
            // FFDC
            return Collections.emptySet();
        }
    }

    @Trivial
    protected URI createEntryUri(String r_entryPath) {
        File useArchiveFile = getArchiveFile();
        if ( useArchiveFile == null ) {
            return null;
        }
        return createEntryUri(r_entryPath, useArchiveFile);
    }

    /**
     * Create and return a URI for an entry of an archive.
     *
     * Usually, "wsjar" is used as the protocol:
     *
     * <code>wsjar:&lt;archiveUri&gt;!/&lt;entryPath&gt;</code>
     *
     * Optionally, the protocol can be changed to "jar":
     *
     * <code>jar:&lt;archiveUri&gt;!/&lt;entryPath&gt;</code>
     *
     * @param absPath The path to the entry.
     * @param useArchiveFile The archive file containing the entry.
     *
     * @return The URI of the entry in the archive file.
     *
     * TODO: Has default protection, but should not.  Having default
     *       protection allows it to be used from
     *       "com.ibm.ws.artifact.zip.internal.ZipFileContainerTest".
     */
    URI createEntryUri(String r_entryPath, File useArchiveFile) {
        URI archiveUri = getURI(useArchiveFile);
        if ( archiveUri == null ) {
            return null;
        }

        if ( r_entryPath.isEmpty() ) {
            return null;
        }

        // URLs for jar/zip data now use wsjar to avoid locking issues via jar protocol.
        //
        // The single string constructor is used to control the encoding an ddecoding.
        //
        // The return value of 'parentUri.toString()' is an encoded string.  The
        // handler (usually WSJarURLStreamHandler) must decode that string.
        //
        // See: http://stackoverflow.com/questions/9419658/normalising-possibly-encoded-uri-strings-in-java.

        String encodedUriText =
            getProtocol() + ":" +
            archiveUri.toString() + "!/" +
            ParserUtils.encode(r_entryPath);

        try {
            return new URI(encodedUriText);
        } catch ( URISyntaxException e ) {
            // FFDC
            return null;
        }
    }

    // TODO: Move these to utilities

    private final ZipFileArtifactNotifier zipFileNotifier;

    @Override
    public ArtifactNotifier getArtifactNotifier() {
        return zipFileNotifier;
    }

    // File utility ...

    @Trivial
    private static URI getURI(final File file) {
        return AccessController.doPrivileged( new PrivilegedAction<URI>() {
            @Override
            public URI run() {
                return file.toURI();
            }
        } );
    }

    // TODO: Move this to utilities.

    @Trivial
    @FFDCIgnore(PrivilegedActionException.class)
    private static String getCanonicalPath(final File file) throws IOException{
        if ( System.getSecurityManager() == null ) {
            return file.getCanonicalPath(); // throws IOException

        } else {
            try {
                return AccessController.doPrivileged( new PrivilegedExceptionAction<String>() {
                    @Override
                    public String run() throws IOException {
                        return file.getCanonicalPath(); // throws IOException
                    }
                } );
            } catch ( PrivilegedActionException e ) {
                throw (IOException) e.getException();
            }
        }
    }

    // Extraction utility ...

    private static final Integer extractionsLock = new Integer(7);

    private static final Map<String, CountDownLatch> extractionLocks =
        new HashMap<String, CountDownLatch>();

    /**
     * Make sure a completion latch exists for a specified path.
     *
     * Create and store one if necessary.
     *
     * Answer the completion latch encapsulated in an extraction latch,
     * which brings together the completion latch with the path and
     * with a setting of whether the extraction is a primary (doing
     * the extraction) or secondary (waiting for the primary to do the
     * extraction).
     *
     * @param path The path which is being extracted.
     *
     * @return An extraction latch for the path which encapsulates
     *     the extraction state (primary or secondary), the path,
     *     and the completion latch for the extraction.
     */
    private ExtractionGuard placeExtractionGuard(String path) {
        boolean isPrimary;
        CountDownLatch completionLatch;

        synchronized( extractionsLock ) {
            completionLatch = extractionLocks.get(path);

            if ( completionLatch != null ) {
                isPrimary = false;

            } else {
                isPrimary = true;

                completionLatch = new CountDownLatch(1);
                extractionLocks.put(path,  completionLatch);
            }
        }

        return new ExtractionGuard(path, isPrimary, completionLatch);
    }

    // TODO: Not sure on the timing of removing the latch and
    //       unblocking secondary extractions.

    private void releaseExtractionGuard(ExtractionGuard extractionLatch) {
        synchronized( extractionsLock ) {
            extractionLocks.remove( extractionLatch.path );
        }
        extractionLatch.completionLatch.countDown();
    }

    private class ExtractionGuard {
        public final String path;
        public final boolean isPrimary;
        public final CountDownLatch completionLatch;

        public ExtractionGuard(String path, boolean isPrimary, CountDownLatch completionLatch) {
            this.path = path;
            this.isPrimary = isPrimary;
            this.completionLatch = completionLatch;
        }

        //

        /**
         * Wait for the extraction which is being timed by the completion
         * latch completes.  Answer true if the extraction completes before
         * the latch times out.  Answer false if the latch times out, or
         * if the thread is interrupted.
         *
         * The timeout is set to 60 seconds.
         *
         * TODO: Should this timeout value be tunable?
         *
         * @return True or false telling if the latch completed before
         *     timing out.
         */
        @FFDCIgnore(InterruptedException.class)
        public boolean waitForCompletion() {
            try {
                return completionLatch.await(60, TimeUnit.SECONDS);
            } catch ( InterruptedException e ) {
                return false;
            }
        }
    }

    /**
     * Extract data from an entry to a target directory.
     *
     * The target directory must be the same for calls made on the same
     * entry.  (The target directory is currently always the cache
     * directory of the zip file container.)
     *
     * Extractions which are performed on the same zip file container
     * are aware of each other.  Two extractions on the same path will
     * never be performed at the same time.
     *
     * Extraction requests are aware of previous extractions.  There are
     * several cases:
     *
     * <ul>
     * <li>No extraction exists.  Extract the file.</li>
     * <li>An extraction exists, and is not a file.  Delete
     *     the prior extraction, then extract.</li>
     * <li>An extraction exists, and is out-of-date.  Delete
     *     the prior extraction, then extract.</li>
     * <li>An extraction exists and is up-to-date.  Do not delete
     *     the prior extraction.  Do not extract.</li>
     * </ul>
     *
     * @param inputEntry The entry which is to be extracted.
     * @param outputDir The directory to which to extract the data.
     *
     * @return The file which was created to which the entry was extracted.
     *
     * @throws IOException Thrown if extraction fails.
     */
    private File extractEntry(ArtifactEntry inputEntry, File outputDir) throws IOException {
        if ( !FileUtils.ensureDirExists(outputDir) ) {
            throw new IOException("Extraction directory could not be created [ " + outputDir.getAbsolutePath() + " ]");
        }

        File outputFile = new File( outputDir, inputEntry.getName() );
        String outputPath = getCanonicalPath(outputFile); // throws IOException
        if (TraceComponent.isAnyTracingEnabled() && tc.isDebugEnabled() ) {
            Tr.debug(tc, "Extraction: [ " + outputPath + " ]");
        }

        ExtractionGuard extractionGuard = placeExtractionGuard(outputPath);

        // If we are secondary, wait for the primary to complete, then
        // verify and use the primary extraction.

        if ( !extractionGuard.isPrimary ) {
            if ( !extractionGuard.waitForCompletion() ) {
                // Tr.warning(tc, "Secondary extraction timeout [ " + outputPath + " ]");
                Tr.warning(tc, "extract.secondary.timeout", outputPath);
                throw new IOException("Secondary extraction timeout [ " + outputPath + " ]");

            } else {
                if ( !FileUtils.fileExists(outputFile) ) {
                    // Tr.warning(tc, "Failed secondary extraction [ " + outputPath + " ]");
                    Tr.warning(tc, "extract.secondary.failed", outputPath);
                    throw new IOException("Failed secondary extraction [ " + outputPath + " ]");
                } else if ( !FileUtils.fileIsFile(outputFile) ) {
                    // Tr.warning(tc, "Secondary extraction did not create a simple file [ " + outputPath + " ]");
                    Tr.warning(tc, "extract.secondary.notfile", outputPath);
                    throw new IOException("Secondary extraction did not create a simple file [ " + outputPath + " ]");

                } else {
                    if ( isModified(inputEntry, outputFile) ) {
                        // Tr.warning(tc, "Secondary extraction inconsistent times [ " + outputPath + " ]");
                        Tr.warning(tc, "extract.secondary.inconsistent", outputPath);
                    } else {
                        if (TraceComponent.isAnyTracingEnabled() && tc.isDebugEnabled() ) {
                            Tr.debug(tc, "Secondary extraction: [ " + outputPath + " ]");
                        }
                    }
                    return outputFile;
                }
            }
        }

        // Otherwise, we are primary: Try to use any prior extraction.  If we can't,
        // remove it, and do the extraction.  Then unblock any secondary extractions
        // waiting on us.

        try {
            boolean doRemove;
            boolean doExtract;
            String extractCase;

            if ( FileUtils.fileExists(outputFile) ) {
                if ( FileUtils.fileIsFile(outputFile) ) {
                    if ( !isModified(inputEntry, outputFile) ) {
                        doRemove = false;
                        doExtract = false;
                        extractCase = "Normal: Prior extraction is up to date";
                    } else {
                        doRemove = true;
                        doExtract = true;
                        extractCase = "Normal: Prior extraction is out of date";
                    }
                } else if ( FileUtils.fileIsDirectory(outputFile) ) {
                    doRemove = true;
                    doExtract = true;
                    extractCase = "Abnormal: Prior extraction is a directory";
                    Tr.warning(tc, "extract.primary.directory", outputPath);
                } else {
                    doRemove = true;
                    doExtract = true;
                    extractCase = "Abnormal: Prior extraction is untyped";
                    Tr.warning(tc, "extract.primary.untyped", outputPath);
                }
            } else {
                doRemove = false;
                doExtract = true;
                extractCase = "Normal: No prior extraction";
            }

            if (TraceComponent.isAnyTracingEnabled() && tc.isDebugEnabled() ) {
                Tr.debug(tc, "Primary extraction: [ " + outputPath + " ] (" + extractCase + ")");
            }

            long extractStart = (COLLECT_TIMINGS ? System.nanoTime() : -1L);

            if ( doRemove ) {
                deleteAll(outputFile);
            }

            if ( doExtract ) {
                transfer(inputEntry, outputFile);
                setLastModified(inputEntry, outputFile, outputPath);
            }

            if ( COLLECT_TIMINGS ) {
                record(Timings.EXTRACT_TIME, extractStart, System.nanoTime(), null, EXTRACT_FREQUENCY);
            }
            
            return outputFile;

        } finally {
            releaseExtractionGuard(extractionGuard);
        }
    }

    /**
     * Tell if an entry is modified relative to a file.  That is if
     * the last modified times are different.
     *
     * File last update times are accurate to about a second.  Allow
     * the last modified times to match if they are that close.
     *
     * @param entry The entry to test.
     * @param file The file to test.
     *
     * @return True or false telling if the last modified times of the
     *     file and entry are different.
     */
    private boolean isModified(ArtifactEntry entry, File file) {
        long fileLastModified = FileUtils.fileLastModified(file);
        long entryLastModified = entry.getLastModified();

        // File 100K  entry  10K  delta 90k  true   (entry is much older than the file)
        // File  10k  entry 100k  delta 90k  true   (file is much older than the entry)
        // File  10k  entry   9k  delta  1k  false  (entry is slightly older than the file)
        // File   9k  entry  10k  delta  1k  false  (file is slightly older than the entry)
        // File   9k  entry   9k  delta  0k  false  (file and entry are exactly the same age)

        return ( Math.abs(fileLastModified - entryLastModified) >= 1010L );
    }

    private void transfer(ArtifactEntry inputEntry, File outputFile) throws IOException {
        // TODO: When is an IOException thrown, and when is null returned?
        InputStream inputStream = inputEntry.getInputStream(); // throws IOException
        if ( inputStream == null ) {
            return;
        }

        try {
            FileOutputStream outputStream = FileUtils.getFileOutputStream(outputFile);

            try {
                byte transferBuffer[] = new byte[1024 * 16];

                int bytesRead;
                while ( (bytesRead = inputStream.read(transferBuffer)) > 0 ) {
                    outputStream.write(transferBuffer, 0, bytesRead);
                }

            } finally {
                outputStream.close(); // throws IOException
            }

        } finally {
            inputStream.close(); // throws IOException
        }
    }

    private void setLastModified(ArtifactEntry inputEntry, File outputFile, String outputPath) {
        if ( !FileUtils.fileSetLastModified( outputFile, inputEntry.getLastModified() ) ) {
            Tr.error(tc, "Failed to set last modified [ " + outputPath + " ]");
        }
    }

    // TODO: Move this into FileUtils; move the FileUtils wrapper calls into
    //       a single consolidated wrapper.

    @Trivial
    private boolean deleteAll(File rootFile) {
        if (TraceComponent.isAnyTracingEnabled() && tc.isDebugEnabled() ) {
            Tr.debug(tc, "Delete [ " + rootFile.getAbsolutePath() + " ]");
        }

        if ( FileUtils.fileIsFile(rootFile) ) {
            boolean didDelete = FileUtils.fileDelete(rootFile);
            if ( !didDelete ) {
                Tr.error(tc, "Could not delete file [ " + rootFile.getAbsolutePath() + " ]");
            } else {
                if (TraceComponent.isAnyTracingEnabled() && tc.isDebugEnabled() ) {
                    Tr.debug(tc, "Deleted");
                }
            }
            return didDelete;

        } else {
            boolean didDeleteAll = true;
            int deleteCount = 0;

            File childFiles[] = FileUtils.listFiles(rootFile);
            int childCount;
            if ( childFiles != null ) {
                childCount = childFiles.length;
                for ( File childFile : childFiles ) {
                    // Keep iterating even if one of the deletes fails.
                    // Delete as much as possible.
                    if ( !deleteAll(childFile) ) {
                        didDeleteAll = false;
                    } else {
                        deleteCount++;
                    }
                }
            } else {
                childCount = 0;
                deleteCount = 0;
            }

            if ( didDeleteAll ) {
                didDeleteAll = FileUtils.fileDelete(rootFile);
            }
            if ( !didDeleteAll ) {
                Tr.error(tc, "Could not delete directory [ " + rootFile.getAbsolutePath() + " ]");
            }

            if (TraceComponent.isAnyTracingEnabled() && tc.isDebugEnabled() ) {
                Tr.debug(tc, "Deleted [ " + Integer.valueOf(deleteCount) + " ]" +
                             " of [ " + Integer.valueOf(childCount) + " ]");
            }

            return didDeleteAll;
        }
    }
}<|MERGE_RESOLUTION|>--- conflicted
+++ resolved
@@ -243,18 +243,6 @@
 
     private static final int CURRENT_JAVA_VERSION = JavaInfo.majorVersion();
 
-<<<<<<< HEAD
-    private static final boolean JDK_DISABLE_MULTI_RELEASE;
-
-    static {
-        SecureAction secureGet = AccessController.doPrivileged( SecureAction.get() );
-
-        // JDK-defined system property for controlling MR:
-        // Possible values: true (default), force, false.
-
-        String mrPropertyValue = secureGet.getProperty("jdk.util.jar.enableMultiRelease", "true");
-    	JDK_DISABLE_MULTI_RELEASE = "false".equalsIgnoreCase(mrPropertyValue);
-=======
     // JDK-defined system property for controlling MR. Possible values: true (default), force, false
 
     public static final String JDK_DISABLE_MULTI_RELEASE_PROPERTY_NAME = "jdk.util.jar.enableMultiRelease";
@@ -270,88 +258,12 @@
             JDK_DISABLE_MULTI_RELEASE_DEFAULT_VALUE);
 
         JDK_DISABLE_MULTI_RELEASE = "false".equalsIgnoreCase(mrProp);
->>>>>>> 9570002a
     }
 
     // Assign 'isMultiRelease' using double locking ...
 
     private final Integer multiReleaseLock = new Integer(0);
-<<<<<<< HEAD
-    private volatile Boolean isMultiRelease;
-
-    private boolean initializeMultiRelease() {
-        if ( isMultiRelease != null ) {
-            return isMultiRelease;
-        }
-
-        // Do these quick cases outside of synchronization.
-        // Pointer assignment is safe, and a double assignment
-        // should not change the value.
-
-        // Multi-Release jars only apply to JDK 9+
-        if ( CURRENT_JAVA_VERSION < 9 ) {
-            isMultiRelease = false;
-            return isMultiRelease;
-        }
-
-        // Multi-Release jars can be disabled with JDK system properties
-        if ( JDK_DISABLE_MULTI_RELEASE ) {
-            if ( TraceComponent.isAnyTracingEnabled() && tc.isDebugEnabled() ) {
-                Tr.debug(tc, "JDK system property set to globally disable multi-release jars");
-            }
-            isMultiRelease = false;
-            return isMultiRelease;
-        }
-
-        // Only .jar files can be multi-release (not .war or .ear)
-        // The non-support of multi-release by .war is per the Jakarta team.
-        if ( !archiveName.endsWith(".jar") ) {
-            isMultiRelease = false;
-            return isMultiRelease;
-        }
-
-        // Processing the manifest is slow: Do the manifest processing
-        // inside of a synchronization block.
-
-        synchronized ( multiReleaseLock ) {
-        	// Only want to do the manifest processing once, since it it is
-        	// relatively expensive.
-            if ( isMultiRelease != null ) {
-                return isMultiRelease;
-            }
-
-            ZipFileEntry mfEntry = getEntry("META-INF/MANIFEST.MF");
-            if ( mfEntry == null ) {
-                if ( TraceComponent.isAnyTracingEnabled() && tc.isDebugEnabled() ) {
-                    Tr.debug(tc, "No MANIFEST.MF found in container. Assuming not multi-release");
-                }
-                isMultiRelease = false;
-                return isMultiRelease;
-            }
-
-            boolean isMR;
-            try ( InputStream mfStream = mfEntry.getInputStream() ) {
-            	Manifest mf = new Manifest(mfStream);
-            	String isMultiReleaseAttr = mf.getMainAttributes().getValue("Multi-Release");
-            	if ( TraceComponent.isAnyTracingEnabled() && tc.isDebugEnabled() ) {
-            		Tr.debug(tc, "Raw value for 'Multi-Release' attribute: " + isMultiReleaseAttr);
-            	}
-            	if ( isMultiReleaseAttr != null ) {
-            		isMR = Boolean.parseBoolean( isMultiReleaseAttr.trim() );
-            	} else {
-            		isMR = false;
-            	}
-            } catch ( IOException e ) {
-            	// FFDC
-            	isMR = false;
-            }
-            isMultiRelease = isMR;
-            return isMultiRelease;
-        }
-    }
-=======
     private volatile Boolean isMultiRelease = null;
->>>>>>> 9570002a
 
     /**
      * Create a root zip file type container which is not an enclosed container.
@@ -1101,8 +1013,6 @@
         }
     }
 
-<<<<<<< HEAD
-=======
     private boolean initializeMultiRelease() {
         if ( isMultiRelease != null ) {
             return isMultiRelease;
@@ -1179,7 +1089,6 @@
         }
     }
 
->>>>>>> 9570002a
     private final Integer iteratorDataLock = new Integer(5);
 
     private volatile Map<String, ZipFileContainerUtils.IteratorData> iteratorData;
