--- conflicted
+++ resolved
@@ -37,10 +37,7 @@
 import javax.enterprise.inject.spi.Extension;
 import javax.enterprise.inject.spi.ProcessAnnotatedType;
 import javax.enterprise.inject.spi.ProcessBean;
-<<<<<<< HEAD
-=======
 import javax.enterprise.inject.spi.ProcessBeanAttributes;
->>>>>>> 33d6a1df
 import javax.enterprise.inject.spi.WithAnnotations;
 import javax.security.enterprise.authentication.mechanism.http.AutoApplySession;
 import javax.security.enterprise.authentication.mechanism.http.BasicAuthenticationMechanismDefinition;
@@ -1046,8 +1043,6 @@
         return output;
     }
 
-<<<<<<< HEAD
-=======
     private boolean existAuthMech(Class authMechToExist) {
         Map<Class<?>, Properties> authMechs = null;
         Map<String, ModuleProperties> moduleMap = getModuleMap();
@@ -1061,5 +1056,4 @@
         }
         return false;
     }
->>>>>>> 33d6a1df
 }