/*******************************************************************************
 * Copyright (c) 2019 IBM Corporation and others.
 * All rights reserved. This program and the accompanying materials
 * are made available under the terms of the Eclipse Public License v1.0
 * which accompanies this distribution, and is available at
 * http://www.eclipse.org/legal/epl-v10.html
 *
 * Contributors:
 *     IBM Corporation - initial API and implementation
 *******************************************************************************/
package com.ibm.ws.microprofile.graphql.component;

import java.io.PrintWriter;
import java.security.AccessController;
import java.security.PrivilegedAction;
import java.util.Collections;
import java.util.HashSet;
import java.util.Map;
import java.util.Set;
import java.util.WeakHashMap;

import javax.enterprise.event.Observes;
import javax.enterprise.inject.spi.AnnotatedType;
import javax.enterprise.inject.spi.Bean;
import javax.enterprise.inject.spi.BeanManager;
import javax.enterprise.inject.spi.BeforeBeanDiscovery;
import javax.enterprise.inject.spi.Extension;
import javax.enterprise.inject.spi.ProcessBean;

import graphql.schema.GraphQLSchema;
import graphql.schema.idl.SchemaPrinter;

import io.leangen.graphql.GraphQLSchemaGenerator;
import io.leangen.graphql.metadata.strategy.query.AnnotatedResolverBuilder;
import io.leangen.graphql.metadata.strategy.value.jackson.JacksonValueMapperFactory;

import org.eclipse.microprofile.graphql.GraphQLApi;
import org.osgi.service.component.annotations.Component;
import org.osgi.service.component.annotations.ConfigurationPolicy;

import com.ibm.websphere.ras.Tr;
import com.ibm.websphere.ras.TraceComponent;
import com.ibm.ws.cdi.CDIServiceUtils;
import com.ibm.ws.cdi.extension.WebSphereCDIExtension;
import com.ibm.ws.microprofile.graphql.internal.MPDefaultInclusionStrategy;
import com.ibm.ws.runtime.metadata.ComponentMetaData;
import com.ibm.ws.runtime.metadata.ModuleMetaData;
import com.ibm.ws.threadContext.ComponentMetaDataAccessorImpl;
import com.ibm.wsspi.logging.Introspector;


@Component(configurationPolicy = ConfigurationPolicy.IGNORE,
           immediate = true,
           property = { "api.classes=org.eclipse.microprofile.graphql.GraphQLApi",
                        "bean.defining.annotations=org.eclipse.microprofile.graphql.GraphQLApi",
                        "service.vendor=IBM" })
public class GraphQLExtension implements Extension, WebSphereCDIExtension, Introspector {
    private final static TraceComponent tc = Tr.register(GraphQLExtension.class);
    private final static boolean metricsEnabled = AccessController.doPrivileged((PrivilegedAction<Boolean>) () -> {
        return "true".equalsIgnoreCase(System.getProperty("com.ibm.ws.microprofile.graphql.enable.metrics", "true"));
    });

    private static final Map<ModuleMetaData, Set<Bean<?>>> graphQLComponents = new WeakHashMap<>();
    private static final Map<ModuleMetaData, GraphQLSchema> graphQLSchemas = new WeakHashMap<>();

    public void beforeBeanDiscovery(@Observes BeforeBeanDiscovery beforeBeanDiscovery, BeanManager beanManager) {
        //register the interceptor binding and in the interceptor itself
        AnnotatedType<GraphQLApi> bindingType = beanManager.createAnnotatedType(GraphQLApi.class);
        beforeBeanDiscovery.addInterceptorBinding(bindingType);
        AnnotatedType<TracingInterceptor> interceptorType = beanManager.createAnnotatedType(TracingInterceptor.class);
        beforeBeanDiscovery.addAnnotatedType(interceptorType, CDIServiceUtils.getAnnotatedTypeIdentifier(interceptorType, this.getClass()));

        if (canLoad("com.ibm.ws.microprofile.metrics.cdi.producer.MetricRegistryFactory") && metricsEnabled) {
            AnnotatedType<MetricsInterceptor> metricsInterceptorType = beanManager.createAnnotatedType(MetricsInterceptor.class);
            beforeBeanDiscovery.addAnnotatedType(metricsInterceptorType, CDIServiceUtils.getAnnotatedTypeIdentifier(metricsInterceptorType, this.getClass()));
        }
    }

    public <X> void detectGraphQLComponent(@Observes ProcessBean<X> event) {
        if (event.getAnnotated().isAnnotationPresent(GraphQLApi.class)) {
            Bean<?> bean = event.getBean();
            if (TraceComponent.isAnyTracingEnabled() && tc.isDebugEnabled()) {
                Tr.debug(tc, "adding GraphQLApi bean: " + bean);
            }
            //TODO: add interceptor(s) set via DS - i.e. metric capturing interceptor
            ModuleMetaData mmd = getModuleMetaData();
            graphQLComponents.computeIfAbsent(mmd, k -> {
                return new HashSet<>();
            });
            graphQLComponents.get(mmd).add(bean);
        }
    }

    static GraphQLSchema createSchema(BeanManager beanManager) {
        ModuleMetaData mmd = getModuleMetaData();
        Set<Bean<?>> beans = graphQLComponents.get(getModuleMetaData());
        if (beans == null || beans.size() < 1) {
            return null;
        }

        GraphQLSchemaGenerator schemaGen = new GraphQLSchemaGenerator()
                        .withResolverBuilders(new AnnotatedResolverBuilder())
                        .withValueMapperFactory(new JacksonValueMapperFactory())
<<<<<<< HEAD
                        .withInclusionStrategy(new MPDefaultInclusionStrategy());
=======
                        .withResolverInterceptors(new PartialResultsResolverInterceptor())
                        .withOutputConverters(new DataFetcherResultOutputConverter());
>>>>>>> 9ef893ae

        for (Bean<?> bean : beans) {
            schemaGen.withOperationsFromSingleton(
                beanManager.getReference(bean, bean.getBeanClass(), beanManager.createCreationalContext(bean)), 
                bean.getBeanClass());
        }

        GraphQLSchema schema = schemaGen.generate();
        synchronized (graphQLSchemas) {
            graphQLSchemas.put(mmd, schema);
        }
        return schema;
    }

//    static Set<Bean<?>> getGraphQLComponents() {
//        Set<Bean<?>> set = graphQLComponents.get(getModuleMetaData());
//        return set == null ? Collections.emptySet() : set;
//    }

    static ModuleMetaData getModuleMetaData() {
        ComponentMetaData cmd = ComponentMetaDataAccessorImpl.getComponentMetaDataAccessor().getComponentMetaData();
        ModuleMetaData mmd = cmd.getModuleMetaData();
        return mmd;
    }

    private boolean canLoad(String className) {
        try {
            return Class.forName(className) != null;
        } catch (Throwable t) {
            return false;
        }
    }

    // Introspector methods:
    @Override
    public String getIntrospectorName() {
        return "GraphQLIntrospector";
    }

    @Override
    public String getIntrospectorDescription() {
        return "Per-app dump of GraphQL schemas and endpoints";
    }

    @Override
    public void introspect(PrintWriter out) throws Exception {
        out.println("Schemas:");
        synchronized (graphQLSchemas) {
            graphQLSchemas.forEach((k, v) -> {
                out.println("*  Module: " + k.getJ2EEName());
                out.println();
                out.println(new SchemaPrinter().print(v));
            });
        }
    }
}<|MERGE_RESOLUTION|>--- conflicted
+++ resolved
@@ -101,12 +101,9 @@
         GraphQLSchemaGenerator schemaGen = new GraphQLSchemaGenerator()
                         .withResolverBuilders(new AnnotatedResolverBuilder())
                         .withValueMapperFactory(new JacksonValueMapperFactory())
-<<<<<<< HEAD
-                        .withInclusionStrategy(new MPDefaultInclusionStrategy());
-=======
+                        .withInclusionStrategy(new MPDefaultInclusionStrategy())
                         .withResolverInterceptors(new PartialResultsResolverInterceptor())
                         .withOutputConverters(new DataFetcherResultOutputConverter());
->>>>>>> 9ef893ae
 
         for (Bean<?> bean : beans) {
             schemaGen.withOperationsFromSingleton(
