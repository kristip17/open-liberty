###############################################################################
# Copyright (c) 2012, 2013 IBM Corporation and others.
# All rights reserved. This program and the accompanying materials
# are made available under the terms of the Eclipse Public License v1.0
# which accompanies this distribution, and is available at
# http://www.eclipse.org/legal/epl-v10.html
#
# Contributors:
#     IBM Corporation - initial API and implementation
###############################################################################
#
#CMVCPATHNAME com.ibm.ws.jca/resources/OSGI-INF/l10n/metatype.properties
#ISMESSAGEFILE FALSE
#NLS_ENCODING=UNICODE
#NLS_MESSAGEFORMAT_NONE
#

# Config element attributes
authData=Authentication Data
authData$Ref=Authentication data reference
authData.desc=Default authentication data for an activation specification.

cntrAuth=Container Managed Authentication Data
cntrAuth$Ref=Container managed authentication data reference
cntrAuth.desc=Default authentication data for container managed authentication that applies when bindings do not specify an authentication-alias for a resource reference with res-auth=CONTAINER.

conMgrRef=Connection Manager
conMgrRef$Ref=Connection manager reference
conMgrRef.desc=Connection manager for a connection factory.

jndiName=JNDI name
jndiName.desc=JNDI name for a resource.

maxEndpoints=Maximum endpoints
maxEndpoints.desc=The maximum number of endpoints to dispatch to.

recoveryAuth=Recovery Authentication Data
recoveryAuth$Ref=Recovery authentication data reference
recoveryAuth.desc=Authentication data for transaction recovery.

<<<<<<< HEAD
autoStart=Auto start
=======
autoStart=Automatically start
>>>>>>> 33d6a1df
autoStart.desc=Configures whether the message endpoints associated with this activation specification start automatically or need to be manually started using the resume command.<|MERGE_RESOLUTION|>--- conflicted
+++ resolved
@@ -38,9 +38,5 @@
 recoveryAuth$Ref=Recovery authentication data reference
 recoveryAuth.desc=Authentication data for transaction recovery.
 
-<<<<<<< HEAD
-autoStart=Auto start
-=======
 autoStart=Automatically start
->>>>>>> 33d6a1df
 autoStart.desc=Configures whether the message endpoints associated with this activation specification start automatically or need to be manually started using the resume command.