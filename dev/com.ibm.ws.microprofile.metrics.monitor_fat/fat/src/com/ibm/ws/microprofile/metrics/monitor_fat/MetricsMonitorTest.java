--- conflicted
+++ resolved
@@ -112,13 +112,7 @@
 
        	Log.info(c, testName, "------- threadpool metrics should be available ------");
 		getHttpsServlet("/metrics/vendor");
-    	
-<<<<<<< HEAD
        	Log.info(c, testName, "------- serlvet metrics should be available ------");
-=======
-       	Log.info(c, testName, "------- servlet metrics should be available ------");
-       	server.setMarkToEndOfLog(server.getMostRecentTraceFile());
->>>>>>> 5a94cce7
        	Log.info(c, testName, server.waitForStringInTrace("Monitoring MXBean WebSphere:type=ServletStats", 60000));
        	checkStrings(getHttpsServlet("/metrics/vendor"), new String[] {
        		"vendor:threadpool_default_executor_active_threads",
