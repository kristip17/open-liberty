/*******************************************************************************
 * Copyright (c) 2017 IBM Corporation and others.
 * All rights reserved. This program and the accompanying materials
 * are made available under the terms of the Eclipse Public License v1.0
 * which accompanies this distribution, and is available at
 * http://www.eclipse.org/legal/epl-v10.html
 *
 * Contributors:
 *     IBM Corporation - initial API and implementation
 *******************************************************************************/
defaultTasks 'clean', 'build'

plugins.apply 'java'
plugins.apply 'jacoco'

/* Project version is the Bundle-Version attribute if a bundle gets released, otherwise
 * the version is the buildID. */
def projectVersion = bnd.buildID
if (releaseVersionOverride != null) {
  projectVersion = releaseVersionOverride
}
project.version = bnd('Bundle-Version', projectVersion)
jar {
  version=null
}

task publishWLPJars(type: Copy) {
  dependsOn jar
  def publishWlpJarDefault = parseBoolean(bnd('test.project', 'false')) ? 'true' : 'false'
  enabled bnd('publish.tool.jar', '').empty && !parseBoolean(bnd('publish.wlp.jar.disabled', publishWlpJarDefault))
  from project.buildDir
  into buildImage.file('wlp/' + bnd('publish.wlp.jar.suffix', 'lib'))
  include bnd('publish.wlp.jar.include', '*.jar')
  if (parseBoolean(bnd('publish.wlp.jar.rename', 'true'))) {
    // iFixed jars should get renamed with a qualifier so they can exist in the filesystem
    // next to the base version of the jar, *except* for jars that are directly
    // referenced in a tool script's classpath...
    if (((bnd('IBM-Interim-Fixes', '').empty) && (bnd('IBM-Test-Fixes', '').empty))
        || (project.name.equals("com.ibm.ws.kernel.boot"))
        || (project.name.equals("com.ibm.ws.appclient.boot"))
        || (project.name.equals("com.ibm.ws.kernel.boot.cmdline"))) {
      rename '(.*).jar', '$1' + "_${bnd.bFullVersion}.jar"
    }
    else {
      rename '(.*).jar', '$1' + "_${bnd.bFullVersion}.${qualifier}.jar"
    }
  }
}

task apiSpiJavadoc(type: Javadoc) {
  dependsOn jar
  def publishSuffix = bnd('publish.wlp.jar.suffix', 'lib')
  enabled publishSuffix.contains('api/ibm') || publishSuffix.contains('spi/ibm')

  onlyIf {
    !new File(buildDir, "javadoc").exists()
  }

  def sp = files()
  def cp = files()
  bndWorkspace.getProject(bnd('Bundle-SymbolicName', project.name))?.getBuildpath().each {
    def proj = it.getProject()
    sp += files(proj.getSourcePath())
    cp += files(it.getFile())
    cp += files(proj.getBuildpath()*.getFile())
  }

  destinationDir = file("$buildDir/javadoc")
  classpath += cp
  source = sp

  include bnd('Export-Package', '').split(',').collect {
    def pkg = it
    int index = pkg.indexOf(";")
    if (index != -1) {
      pkg = pkg.substring(0, index)
    }
    // Replace . with / (path separator) and * (package name wildcard) with **
    pkg = pkg.trim().replaceAll("\\.", "/").replaceAll("\\*", "/**") + "/*.java"
    return pkg
  }
  exclude "**/internal/**"
  title = bnd('Bundle-Name')
  options.source '1.6'
  options.memberLevel = 'PUBLIC'
  options.noIndex true
  options.use true
  if (JavaVersion.current().isJava8Compatible()) {
    options.addStringOption('Xdoclint:none', '-quiet')
  }
}

task zipJavadoc(type: Zip) {
  dependsOn apiSpiJavadoc
  archiveName bnd('Bundle-SymbolicName', project.name) + '.javadoc.zip'
  from new File(project.buildDir, "javadoc")
}

task publishJavadoc(type: Copy) {
  dependsOn zipJavadoc
  from zipJavadoc
  into rootProject.file("build.image/wlp/" + bnd('publish.wlp.jar.suffix', 'lib') + "/javadoc")
  rename '.javadoc.zip', "_${bnd.bVersion}-javadoc.zip"
}

task publishToolScripts(type: Copy) {
  dependsOn jar
  enabled !bnd('publish.tool.script', '').empty
  from cnf.file('resources/bin')
  into buildImage.file('wlp/bin/' + bnd('publish.tool.script.subdir', ''))
  fileMode 0755
  rename 'tool(.*)', bnd('publish.tool.script') + '$1'
  filter(org.apache.tools.ant.filters.ReplaceTokens,
         tokens: [TOOL_JAR: bnd('publish.tool.script.subdir', '') + 'tools/' + bnd('publish.tool.jar', ''),
                  TOOL_SCRIPT: bnd('publish.tool.script.subdir', '') + bnd('publish.tool.script', ''),
                  TOOL_SCRIPT_DIR_LENGTH: bnd('publish.tool.script.dir.length', '5'),
                  TOOL_SCRIPT_RELATIVE: bnd('publish.tool.script.relative', '')])
}

task publishToolJars(type: Copy) {
  dependsOn jar
  dependsOn publishToolScripts
  enabled !bnd('publish.tool.jar', '').empty
  from project.buildDir
  into buildImage.file('wlp/bin/' + bnd('publish.tool.script.subdir', '') + 'tools')
  include bnd('publish.tool.jar', '')
}

task publishSchemaResources(type: Copy) {
  dependsOn jar
  from project.file('resources/schemas')
  into buildImage.file('wlp/dev/api/ibm/schema')
}

task publishPlatformManifests(type: Copy) {
  dependsOn jar
  from project.file('publish/platform')
  into buildImage.file('wlp/lib/platform')
  include '*.mf'
  filter(org.apache.tools.ant.filters.ConcatFilter,
    append: file(cnf.file('resources/IBM-ProductID.txt')))
}

task publishPlatformFiles(type: Copy) {
  dependsOn jar
  dependsOn publishPlatformManifests
  from project.file('publish/platform')
  into buildImage.file('wlp/lib/platform')
  exclude '*.mf'
}

task publishTemplates(type: Copy) {
  dependsOn jar
  from project.file('publish/templates')
  into buildImage.file('wlp/templates')
}

task publishBinScripts(type: Copy) {
  dependsOn jar
  from project.file('publish/bin')
  into buildImage.file('wlp/bin')
  fileMode 0755
}

task publishClientScripts(type: Copy) {
  dependsOn jar
  enabled parseBoolean(bnd('publish.wlp.clients', 'true'))
  from project.file('publish/clients')
  into buildImage.file('wlp/clients')
}

task publishLibNative(type: Copy) {
  dependsOn jar
  from project.file('lib/native')
  into buildImage.file('wlp/lib/native')
}

task prereqFeatureResources {
  dependsOn ':cnf:copyMavenLibs'
  dependsOn publishWLPJars
  dependsOn publishJavadoc
  dependsOn publishToolJars
  dependsOn publishSchemaResources
  dependsOn publishPlatformFiles
  dependsOn publishTemplates
  dependsOn publishBinScripts
  dependsOn publishClientScripts
  dependsOn publishLibNative
}

task publishFeatureResources {
  // Start building feature resources after all other assemble artifacts are done being published
  dependsOn {
<<<<<<< HEAD
    rootProject.subprojects.collect {
      it.tasks.getByName 'prereqFeatureResources'
=======
    bndWorkspace.getProject(project.name)?.getDependson()*.getName().collect {
      rootProject.project(it).tasks.getByName 'prereqFeatureResources'
>>>>>>> 33d6a1df
    }
  }

  def featureFiles = fileTree(dir: project.projectDir, include: '*.feature')
  inputs.files(featureFiles).skipWhenEmpty()
  outputs.dir buildImage.file('wlp/lib/features')
  outputs.dir new File(project.buildDir, 'repo')
  doFirst {
    buildImage.mkdir('wlp/lib/features')
    project.mkdir(new File(project.buildDir, 'repo'))
  }
  doLast {
    ant.taskdef(resource: 'com/ibm/ws/wlp/feature/tasks/default.properties') {
      classpath {
        fileset(dir: cnf.file('lib')) {
          include(name: "wlp-*.jar")
        }
        fileset(dir: cnf.file('mavenlibs')) {
          include(name: "biz.aQute.bnd-*.jar")
          include(name: "infra.buildtasks*.jar")
          include(name: "asm-all-5.2.jar")
          include(name: "org.apache.aries.util-*.jar")
          include(name: "osgi.core*.jar")
          include(name: "jackson*.jar")
          include(name: "jsoup-*.jar")
        }
      }
    }

    ant.taskdef(resource: 'com/ibm/ws/wlp/repository/default.properties') {
      classpath {
        fileset(dir: "${rootDir}/cnf/lib/") {
          include(name: "wlp-generateRepositoryContent.jar")
        }
        fileset(dir: "${rootDir}/cnf/mavenlibs") {
          include(name: "org.apache.aries.util-*.jar")
          include(name: "jsoup-*.jar")
        }
      }
    }

    // featureBnd task expects files in build/l10n
    copy {
      from project.file('resources/l10n')
      into project.file('build/l10n')
    }

    featureFiles.each {
      Properties props = new Properties()
      props.load(new FileInputStream(it))

      if (props['kind'] != null) {
        String version = ("beta".equals(props['kind']) ? bnd.libertyBetaVersion : bnd.libertyServiceVersion)

        ant.featureBnd(bnd: it.getPath(),
                createESA: "true",
                dir: buildImage.file('wlp'),
                esaDir: new File(project.buildDir, 'repo'),
                createFor: props['kind'],
                buildType: props['kind'],
                junit: new File(project.buildDir, 'report/featureChecks.xml')) {
          defaultEdition(licenseURL: "https://www.eclipse.org/legal/epl-v10.html",
                  licensePath: buildImage.file('lafiles/featureTerms'),
                  version: version,
                  licenseType: "EPL",
                  displayVersion: "OpenLiberty")
          edition(baseEdition: "beta")
          edition(baseEdition: "core",
                  validEditions: "")
          edition(baseEdition: "base",
                  validEditions: "BASE,BASE_ILAN,DEVELOPERS,EXPRESS,ND,zOS")
          edition(baseEdition: "nd",
                  validEditions: "BASE_ILAN,DEVELOPERS,ND,zOS")
          edition(baseEdition: "zos",
                  validEditions: "zOS")
          edition(baseEdition: "bluemix",
                  validEditions: "BLUEMIX")
          edition(baseEdition: "full")
          edition(baseEdition: "unsupported")
        }

        delete "${buildDir}/repo/description.html"
        ant.propertyfile(file: "${buildDir}/repo/assetInfo.properties") {
          entry(key: "licenseType", value: "UNSPECIFIED")
        }
        ant.generateEsaDescriptionHtml(featureManifestFile: ant.properties['feature.manifest.file'],
                descriptionHtmlOutputFile: "${buildDir}/repo/description.html",
                generateKnowledgeCentreLinks: "true",
                licenseType: "EPL")
        ant.zip(destfile: "${buildDir}/repo/${props['symbolicName']}.esa.metadata.zip") {
          fileset(dir: "${buildDir}/repo", includes: "description.html,assetInfo.properties")
          zipfileset(dir: buildImage.file("lafiles/featureTerms_html"), fullpath: "lafiles/en.html", includes: "en.html")
        }
      }
    }

    copy {
      from project.file('resources/l10n')
      into buildImage.file('wlp/lib/features/l10n')
    }
<<<<<<< HEAD

  }
}

assemble {
  dependsOn ':cnf:copyMavenLibs'
  dependsOn publishWLPJars
  dependsOn publishJavadoc
  dependsOn publishToolJars
  dependsOn publishSchemaResources
  dependsOn publishPlatformFiles
  dependsOn publishTemplates
  dependsOn publishBinScripts
  dependsOn publishClientScripts
  dependsOn publishLibNative
=======

  }
}

assemble {
  dependsOn ':cnf:copyMavenLibs'
  dependsOn publishWLPJars
  dependsOn publishJavadoc
  dependsOn publishToolJars
  dependsOn publishSchemaResources
  dependsOn publishPlatformFiles
  dependsOn publishTemplates
  dependsOn publishBinScripts
  dependsOn publishClientScripts
  dependsOn publishLibNative
}

publish {
>>>>>>> 33d6a1df
  dependsOn publishFeatureResources
}

compileJava {
  if (!parseBoolean(bnd('instrument.disabled', 'false'))) {
    def instrument = fileTree( dir: compileJava.destinationDir, include: bnd('instrument.classesIncludes'), exclude: bnd('instrument.classesExcludes') )
    doLast {
      if (instrument.isEmpty())
        return
      ant.taskdef(name: 'instrumentForTrace', classname: 'com.ibm.ws.ras.instrument.internal.buildtasks.InstrumentForTrace') {
        classpath {
            fileset(dir: cnf.file('lib'), includes: "ras-instrumentation.jar")
        }
      }
      ant.instrumentForTrace( ffdc: bnd('instrument.ffdc'), taskInjection: bnd('instrument.taskInjection') ) {
          fileset(dir: compileJava.destinationDir, includes: bnd('instrument.classesIncludes'), excludes: bnd('instrument.classesExcludes'))
      }
    }
  }
}

task globalize {
    dependsOn ':cnf:copyMavenLibs'
    enabled parseBoolean(bnd('globalize', 'true'))
    ext.destinationDir = new File(buildDir, "src/${name}/java")
    inputs.files(fileTree(dir: project.file('resources'), include: '**/*.nlsprops')).skipWhenEmpty()
    outputs.dir destinationDir
    doFirst {
      project.mkdir(destinationDir)
    }
    doLast {
      copy {
        from project.file('resources')
        into destinationDir
        include '**/package-info.java'
      }
      ant.taskdef(resource: 'com/ibm/mantis/nls/antlib.xml') {
        classpath {
            fileset(dir: cnf.file('mavenlibs'), includes: "commons-*.jar")
            fileset(dir: cnf.file('mavenlibs'), includes: "mantis-*.jar")
        }
      }
      ant.validate() {
        fileset(dir: project.file('resources'), includes: "**/*.nlsprops", excludes: "**/*_*.nlsprops")
        completenessvalidator(messagesonly: "false")
        duplicatekeyvalidator()
        metadatavalidator()
        contentvalidator(constraint: "disallowed", pattern: '"\\{\\d+\\}"', loglevel: "warning", message: "variables should not be encapsulated in quotation marks") {
            keyfilter {
                exclude(name: "*.explanation")
                exclude(name: "*.useraction")
            }
        }
        contentvalidator(constraint: "disallowed", pattern: "\\{\\d+\\}", loglevel: "warning", message: "variables are disallowed in explanations or useractions") {
            keyfilter {
                include(name: "*.explanation")
                include(name: "*.useraction")
            }
        }
        contentvalidator(constraint: "disallowed", pattern: "\\b((WAS)|(TAM)|(WIM)|(WPS)|(eWAS)|(LUW)|(ND)|(MQSeries))\\b", loglevel: "warning", message: "product acronyms are disallowed")
        contentvalidator(constraint: "disallowed", pattern: "([A-Z0-9]{4,5})(\\d{4})([IWE]):\\S", loglevel: "error", message: "malformed message")
      }
      ant.normalize(dest: new File(project.buildDir, 'nlsbuild/normalized'), defaultencoding: "ISO-8859-1") {
        fileset(dir: project.file('resources'), includes: "**/*.nlsprops")
        encodingtable(encodings: cnf.file('resources/EncodingTable.properties'))
        globmapper(from: "*.nlsprops", to: "*.normalized")
      }
      ant.commonize(dest: new File(project.buildDir, 'nlsbuild/normalized'), commonmessagefile: cnf.file('resources/nls/commonmessages.properties')) {
        fileset(dir: new File(project.buildDir, 'nlsbuild/normalized'), includes: "**/*.normalized")
      }
      ant.transform() {
        fileset(dir: new File(project.buildDir, 'nlsbuild/normalized'), includes: "**/*.normalized")
        javatransformer(dest: destinationDir) {
          keyfilter {
            exclude(name: "*.explanation")
            exclude(name: "*.useraction")
          }
        }
      }

      // Copy the unsuffixed nlsprops files as _en.nlsprops and
      // commonize and normalize that. Then generate
      // the tmsource for all languages (including the newly
      // generated english source)
      File nlsbuildtemp = new File(project.buildDir, 'nlsbuild/temp')
      copy {
        from project.file('resources')
        into nlsbuildtemp
        include '**/*.nlsprops'
        exclude '**/*_??.nlsprops'
        exclude '**/*_??_??.nlsprops'
        rename '(.*).nlsprops', '$1' + "_en.nlsprops"
      }
      // Existing languages first
      ant.normalize(dest: new File(project.buildDir, 'nlsbuild/normalizedxml'), defaultencoding: "ISO-8859-1") {
        fileset(dir: project.file('resources')) {
          include(name: "**/*.nlsprops")
        }
        encodingtable(encodings: cnf.file('resources/EncodingTable.properties'))
        globmapper(from: "*.nlsprops", to: "*.normalized")
      }
      // And now english
      ant.normalize(dest: new File(project.buildDir, 'nlsbuild/normalizedxml'), defaultencoding: "ISO-8859-1") {
        fileset(dir: nlsbuildtemp) {
          include(name: "**/*_en.nlsprops")
        }
        encodingtable(encodings: cnf.file('resources/EncodingTable.properties'))
        globmapper(from: "*.nlsprops", to: "*.normalized")
      }

      ant.commonize(dest: new File(project.buildDir, 'nlsbuild/normalizedxml'), commonmessagefile: cnf.file('resources/nls/commonmessages.properties')) {
        fileset(dir: new File(project.buildDir, 'nlsbuild/normalizedxml'), includes: "**/*.normalized")
        globmapper(from: "*.normalized", to: "*.commonized")
      }

      // The xml files generated by the tmstransformer are not usually used by the local project.
      // They are used and packaged by the build.pii.package project.
      // So instead of generating these files to the local project and doing a copy, directly generate the
      // files into the build.pii.package project.
      ant.transform() {
        fileset(dir: new File(project.buildDir, 'nlsbuild/normalizedxml'), includes: "**/*.commonized")
        tmstransformer(dest: rootProject.file("build.pii.package/nlsxml/${project.name}"))
      }
    }
}

task copyPiiFiles(type: Copy) {
  enabled parseBoolean(bnd('copy.pii', 'true'))
  ext.destinationDir = rootProject.file("build.pii.package/nlssrc/${project.name}")
  from project.file('resources')
  into ext.destinationDir
  include '**/*.nlsprops'
  include 'OSGI-INF/l10n/*.properties'
  include 'l10n/*.properties'
}

task buildfat {
    // A no-op task for regular projects which FATs will override
    group = "build"
}

sourceSets {
  main {
    java.srcDir globalize.destinationDir
  }
}

compileJava {
  dependsOn globalize
  options.warnings = false
  options.fork = true
}

test {
  environment("WLP_INSTALL_DIR", buildImage.file('wlp'))
  jvmArgs "-Dtest.buildDir=${buildDir}"
  jvmArgs "-Djava.io.tmpdir=${buildDir}/tmp"
  jvmArgs "-Dmain.classesDir=" + compileJava.destinationDir
  jvmArgs "-Dtest.classesDir=" + compileTestJava.destinationDir
}

test {
  dependsOn ':cnf:copyMavenLibs'
  def testports = fileTree(dir: compileTestJava.destinationDir, include: 'unittestports.properties')
  doFirst {
    if (testports.isEmpty())
      return
    ant.taskdef(name: 'portSelector', classname: 'com.ibm.aries.buildtasks.PortSelector') {
      classpath {
        fileset(dir: cnf.file('mavenlibs'), includes: "infra.buildtasks*.jar")
      }
    }
    def propertiesFile = new File(compileTestJava.destinationDir, 'unittestports.properties')
    ant.portSelector(engineName: "${bnd.buildEngineName}", location: propertiesFile, jvmarg: 'jvmargPorts')
    jvmArgs ant.jvmargPorts.tokenize()
  }
  afterSuite { desc, result ->
    if (!desc.parent) { // will match the outermost suite
      rootProject.ext.testCountTotal = rootProject.ext.testCountTotal + result.testCount
      rootProject.ext.successfulTestCountTotal = rootProject.ext.successfulTestCountTotal + result.successfulTestCount
      rootProject.ext.failedTestCountTotal = rootProject.ext.failedTestCountTotal + result.failedTestCount
      rootProject.ext.skippedTestCountTotal = rootProject.ext.skippedTestCountTotal + result.skippedTestCount
    }
  }
}

def featuresToPublish() {
  def features = []
  fileTree(dir: project.projectDir, include: '*.feature').each {
    Properties props = new Properties()
    props.load(new FileInputStream(it))
    features.add(props['symbolicName'])
  }
  return features
}

publishing {
  publications {
    featuresToPublish().each { feature ->
      maven(MavenPublication) {
        artifactId feature
        version project.version
        artifact source: new File(project.buildDir, 'repo/' + feature + ".esa"), extension: 'esa'
        artifact source: new File(project.buildDir, 'repo/' + feature + ".esa.metadata.zip"), extension: 'esa.metadata.zip'
      }
    }
  }
}

/*
 * Define dependencies for the Jacoco Ant plugin that is used to
 * generate coverage reports since Artifactory doesn't have the
 * POM and therefore can't resolve secondary dependencies.
 */
dependencies {
   jacocoAnt "org.jacoco:org.jacoco.agent:0.7.9",
             "org.jacoco:org.jacoco.ant:0.7.9",
             "org.jacoco:org.jacoco.core:0.7.9",
             "org.jacoco:org.jacoco.report:0.7.9",
             "org.ow2.asm:asm-all:5.2"
}

jacoco {
  toolVersion = "0.7.9"
}

test {
  /*
   * By default, don't generate code coverage unless we are
   * running the 'jacocoTestReport' task.
   */
  def enableJacoco = false
  gradle.startParameter.taskNames.each {
    if(it.contains("jacocoTestReport")) {
      enableJacoco = true;
    }
  }

  jacoco {
    append = false
    enabled = enableJacoco
  }
}

jacocoTestReport {
  description = 'Run the test task and generate the code coverage report.'

  dependsOn test

  reports {
    html.enabled = true
  }
}

jacocoTestCoverageVerification {
  violationRules {
    rule {
      limit {
        minimum = 0.8
      }
    }
  }
}

private boolean parseBoolean(String value) {
  return 'on'.equalsIgnoreCase(value) || 'true'.equalsIgnoreCase(value)
}<|MERGE_RESOLUTION|>--- conflicted
+++ resolved
@@ -191,13 +191,8 @@
 task publishFeatureResources {
   // Start building feature resources after all other assemble artifacts are done being published
   dependsOn {
-<<<<<<< HEAD
-    rootProject.subprojects.collect {
-      it.tasks.getByName 'prereqFeatureResources'
-=======
     bndWorkspace.getProject(project.name)?.getDependson()*.getName().collect {
       rootProject.project(it).tasks.getByName 'prereqFeatureResources'
->>>>>>> 33d6a1df
     }
   }
 
@@ -298,7 +293,6 @@
       from project.file('resources/l10n')
       into buildImage.file('wlp/lib/features/l10n')
     }
-<<<<<<< HEAD
 
   }
 }
@@ -314,26 +308,9 @@
   dependsOn publishBinScripts
   dependsOn publishClientScripts
   dependsOn publishLibNative
-=======
-
-  }
-}
-
-assemble {
-  dependsOn ':cnf:copyMavenLibs'
-  dependsOn publishWLPJars
-  dependsOn publishJavadoc
-  dependsOn publishToolJars
-  dependsOn publishSchemaResources
-  dependsOn publishPlatformFiles
-  dependsOn publishTemplates
-  dependsOn publishBinScripts
-  dependsOn publishClientScripts
-  dependsOn publishLibNative
 }
 
 publish {
->>>>>>> 33d6a1df
   dependsOn publishFeatureResources
 }
 
