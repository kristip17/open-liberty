/*******************************************************************************
 * Copyright (c) 2018 IBM Corporation and others.
 * All rights reserved. This program and the accompanying materials
 * are made available under the terms of the Eclipse Public License v1.0
 * which accompanies this distribution, and is available at
 * http://www.eclipse.org/legal/epl-v10.html
 *
 * Contributors:
 *     IBM Corporation - initial API and implementation
 *******************************************************************************/
package com.ibm.ws.springboot.support.fat;

import org.junit.runner.RunWith;
import org.junit.runners.Suite;
import org.junit.runners.Suite.SuiteClasses;

@RunWith(Suite.class)
@SuiteClasses({
                CommonWebServerTests15.class,
                CommonWebServerTests15Servlet40.class,
                CommonWebServerTests20.class,
                CommonWebServerTests20Servlet40.class,
                ConfigDropinRootTests.class,
                ConfigSpringBootAppTagTests.class,
                PreThinnedSpringBootTests.class,
<<<<<<< HEAD
                SSLTests15.class,
                SSLTests20.class,
                SSLMutualAuthTests15.class,
                SSLMutualAuthTests20.class

=======
                WarmStartTests.class
>>>>>>> 80030b13
})

public class FATSuite {

}<|MERGE_RESOLUTION|>--- conflicted
+++ resolved
@@ -23,15 +23,11 @@
                 ConfigDropinRootTests.class,
                 ConfigSpringBootAppTagTests.class,
                 PreThinnedSpringBootTests.class,
-<<<<<<< HEAD
+                WarmStartTests.class,
                 SSLTests15.class,
                 SSLTests20.class,
                 SSLMutualAuthTests15.class,
                 SSLMutualAuthTests20.class
-
-=======
-                WarmStartTests.class
->>>>>>> 80030b13
 })
 
 public class FATSuite {
