/*******************************************************************************
 * Copyright (c) 2011, 2020 IBM Corporation and others.
 * All rights reserved. This program and the accompanying materials
 * are made available under the terms of the Eclipse Public License v1.0
 * which accompanies this distribution, and is available at
 * http://www.eclipse.org/legal/epl-v10.html
 *
 * Contributors:
 *     IBM Corporation - initial API and implementation
 *******************************************************************************/
package com.ibm.ws.webcontainer.security;

import java.net.MalformedURLException;
import java.net.URL;
import java.security.AccessController;
import java.security.PrivilegedAction;
import java.util.Iterator;
import java.util.List;

import javax.servlet.http.Cookie;
import javax.servlet.http.HttpServletRequest;
import javax.servlet.http.HttpServletResponse;

import com.ibm.websphere.ras.Tr;
import com.ibm.websphere.ras.TraceComponent;
import com.ibm.websphere.ras.annotation.Sensitive;
import com.ibm.ws.webcontainer.security.internal.URLHandler;
import com.ibm.wsspi.webcontainer.WebContainerRequestState;

/**
 * Contains all WASReqURL Cookie related functions required by WAS.security.
 * Unless a method is explicitly needed by a class outside of this package,
 * methods should be left as default scope.
 */
public class ReferrerURLCookieHandler extends URLHandler {
    private static final TraceComponent tc = Tr.register(ReferrerURLCookieHandler.class);
    public static final String REFERRER_URL_COOKIENAME = "WASReqURL";
    public static final String CUSTOM_RELOGIN_URL_COOKIENAME = "WASReLoginURL";

    public ReferrerURLCookieHandler(WebAppSecurityConfig webAppSecConfig) {
        super(webAppSecConfig);
    }

    /**
     * Retrieve the referrer URL from the HttpServletRequest's cookies.
     * This will decode the URL and restore the host name if it was removed.
     *
     * @param req
     * @return referrerURL
     */
    @Sensitive
    public String getReferrerURLFromCookies(HttpServletRequest req, String cookieName) {
        Cookie[] cookies = req.getCookies();
        String referrerURL = CookieHelper.getCookieValue(cookies, cookieName);
        if (referrerURL != null) {
            StringBuffer URL = req.getRequestURL();
            referrerURL = decodeURL(referrerURL);
            referrerURL = restoreHostNameToURL(referrerURL, URL.toString());
        }
        return referrerURL;
    }

    /**
     * Create the referrer URL cookie.
     * This cookie should be session length (age == -1).
     *
     * @param authResult
     * @param url
     */
    public Cookie createReferrerURLCookie(String cookieName, @Sensitive String url, HttpServletRequest req) {
        if (!webAppSecConfig.getPreserveFullyQualifiedReferrerUrl())
            url = removeHostNameFromURL(url);

        return createCookie(cookieName, url, req);
    }

    /**
     * @param cookieName
     * @param value
     * @return
     */
    public Cookie createCookie(String cookieName, @Sensitive String value, HttpServletRequest req) {
        value = encodeURL(value);
        return createCookie(cookieName, value, true, req);
    }

    /**
     * @param cookieName
     * @param value
     * @return
     */
    public Cookie createCookie(String cookieName, @Sensitive String value, boolean enableHttpOnly, HttpServletRequest req) {
        Cookie c = new Cookie(cookieName, value);
        if (cookieName.equals(REFERRER_URL_COOKIENAME) || cookieName.startsWith("WASOidcStateKey")) {
            c.setPath(getPathName(req));
        } else {
            c.setPath("/");
        }
        c.setMaxAge(-1);
        if (enableHttpOnly && webAppSecConfig.getHttpOnlyCookies()) {
            c.setHttpOnly(true);
        }
        if (webAppSecConfig.getSSORequiresSSL()) {
            c.setSecure(true);
        }

        String sameSite = webAppSecConfig.getSameSiteCookie();
<<<<<<< HEAD
        if (!sameSite.equals("Disabled")) {
            WebContainerRequestState requestState = WebContainerRequestState.getInstance(true);
            requestState.setCookieAttribute(cookieName, "SameSite=" + sameSite);

            if (sameSite.equals("None")) {
                ssoCookie.setSecure(true);
            }    
=======
        if (sameSite != null && !sameSite.equals("Disabled")) {
            WebContainerRequestState requestState = WebContainerRequestState.getInstance(true);
            requestState.setCookieAttribute(cookieName, "SameSite=" + sameSite);
>>>>>>> 30d63b37
        }  
        
        return c;
    }

    public void invalidateReferrerURLCookies(HttpServletRequest req, HttpServletResponse res, String[] cookieNames) {
        for (String cookieName : cookieNames) {
            invalidateReferrerURLCookie(req, res, cookieName);
        }
    }

    /**
     * Invalidate (clear) the referrer URL cookie in the HttpServletResponse.
     * Setting age to 0 invalidates it.
     *
     * @param res
     */
    public void invalidateReferrerURLCookie(HttpServletRequest req, HttpServletResponse res, String cookieName) {
        invalidateCookie(req, res, cookieName, true);
    }

    /**
     * Invalidate (clear) the referrer URL cookie in the HttpServletResponse.
     * Setting age to 0 invalidates it.
     *
     * @param res
     */
    public void invalidateCookie(HttpServletRequest req, HttpServletResponse res, String cookieName, boolean enableHttpOnly) {
        Cookie c = new Cookie(cookieName, "");
        if (cookieName.equals(REFERRER_URL_COOKIENAME)) {
            c.setPath(getPathName(req));
        } else {
            c.setPath("/");
        }
        c.setMaxAge(0);
        if (enableHttpOnly && webAppSecConfig.getHttpOnlyCookies()) {
            c.setHttpOnly(true);
        }
        if (webAppSecConfig.getSSORequiresSSL()) {
            c.setSecure(true);
        }
        res.addCookie(c);
    }

    /**
     * Removes the referrer URL cookie from the HttpServletResponse if set in the
     * HttpServletRequest.
     *
     * @param req
     * @param res
     */
    public void clearReferrerURLCookie(HttpServletRequest req, HttpServletResponse res, String cookieName) {

        String url = CookieHelper.getCookieValue(req.getCookies(), cookieName);
        if (url != null && url.length() > 0) {
            invalidateReferrerURLCookie(req, res, cookieName);
        }
    }

    /**
     *
     * @param req
     * @param res
     * @param securityConfig
     * @return
     */
    public AuthenticationResult shouldRedirectToReferrerURL(HttpServletRequest req,
                                                            HttpServletResponse res, String cookieName) {
        AuthenticationResult result = null;
        //TODO ALWAYS_REDIRECT_TO_REFERRER_URL
        boolean restore = false;
        if (!restore) {
            return result;
        }

        String WasReqURLValue = getReferrerURLFromCookies(req, cookieName);
        if (WasReqURLValue != null && WasReqURLValue.trim().length() > 0) {
            StringBuffer reqURL = req.getRequestURL();
            if (req.getQueryString() != null) {
                reqURL.append("?");
                reqURL.append(req.getQueryString());
            }
            String currentURL = reqURL.toString();
            String currentURI = getServletURI(req);
            if (TraceComponent.isAnyTracingEnabled() && tc.isDebugEnabled()) {
                Tr.debug(tc, "\nCurrentURL: " + currentURL + "\nCurrentURI: " + currentURI + "\nWasReqURL: " + WasReqURLValue);
            }
            // If URI are identical but not URL (which means some mismatch in parameter, then check custom property.
            if (currentURL != null && currentURI != null
                && (WasReqURLValue.toLowerCase().indexOf(currentURI.toLowerCase()) > 0)
                && !WasReqURLValue.equalsIgnoreCase(currentURL)) {
                if (TraceComponent.isAnyTracingEnabled() && tc.isDebugEnabled()) {
                    Tr.debug(tc, "Redirect the request to the original URL: " + WasReqURLValue);
                }
                result = new AuthenticationResult(AuthResult.REDIRECT, WasReqURLValue);
                invalidateReferrerURLCookie(req, res, cookieName);
            }
        }
        return result;
    }

    public String getPathName(HttpServletRequest req) {
        String pathName = "/";
        if (webAppSecConfig.isIncludePathInWASReqURL()) {
            pathName = req.getContextPath();
            if (pathName == null || pathName.isEmpty()) {
                pathName = "/";
            }
        }
        return pathName;
    }

    /**
     * Sets the referrer URL cookie into the AuthenticationResult. If
     * PRESERVE_FULLY_QUALIFIED_REFERRER_URL is not set, or set to false,
     * then the host name of the referrer URL is removed.
     *
     * @param authResult AuthenticationResult instance
     * @param url non-null URL String
     * @param securityConfig SecurityConfig instance
     */
    public void setReferrerURLCookie(HttpServletRequest req, AuthenticationResult authResult, String url) {
        //PM81345: If the URL contains favicon, then we will not update the value of the ReffererURL. The only way
        //we will do it, is if the value of the cookie is null. This will solve the Error 500.
        if (url.contains("/favicon.ico") && CookieHelper.getCookieValue(req.getCookies(), REFERRER_URL_COOKIENAME) != null) {
            if (tc.isDebugEnabled())
                Tr.debug(tc, "Will not update the WASReqURL cookie");
        } else {
            if (!webAppSecConfig.getPreserveFullyQualifiedReferrerUrl()) {
                url = removeHostNameFromURL(url);
            }
            url = encodeURL(url);
            authResult.setCookie(createReferrerUrlCookie(req, url));
            if (tc.isDebugEnabled()) {
                Tr.debug(tc, "set " + REFERRER_URL_COOKIENAME + " cookie into AuthenticationResult.");
                Tr.debug(tc, "setReferrerURLCookie", "Referrer URL cookie set " + url);
            }
        }
    }

    private Cookie createReferrerUrlCookie(HttpServletRequest req, final String url) {
        Cookie referrerUrlCookie;
        if (System.getSecurityManager() == null) {
            referrerUrlCookie = new Cookie(REFERRER_URL_COOKIENAME, url);
        } else {
            referrerUrlCookie = AccessController.doPrivileged(new PrivilegedAction<Cookie>() {

                @Override
                public Cookie run() {
                    return new Cookie(REFERRER_URL_COOKIENAME, url);
                }
            });
        }

        referrerUrlCookie.setPath(getPathName(req));
        referrerUrlCookie.setMaxAge(-1);
        referrerUrlCookie.setSecure(webAppSecConfig.getSSORequiresSSL());
        return referrerUrlCookie;
    }

    /*
     * Goals:
     * 1: MalformedException: indicate which URL failed in the exception text.
     * 2: RuntimeException: If this was a MalformedException, RuntimeException should include the MalformedException.
     */
    public static void isReferrerHostValid(final String currentReqURL, final String storedReq, final List<String> domainList) throws RuntimeException {
        Boolean isValid = false;
        isValid = java.security.AccessController.doPrivileged(new java.security.PrivilegedAction<Boolean>() {
            @Override
            public Boolean run() {
                Boolean _isValid = false;
                URL referrerURL = null;
                URL currentURL = null;
                try {
                    referrerURL = new URL(storedReq);
                    currentURL = new URL(currentReqURL);
                    if (referrerURL != null && currentURL != null) {
                        String referrerHost = referrerURL.getHost();
                        String currentReqHost = currentURL.getHost();
                        if (referrerHost != null && currentReqHost != null
                            && (referrerHost.equalsIgnoreCase(currentReqHost) || isReferrerHostMatchDomainNameList(referrerHost, domainList))) {
                            _isValid = true;
                        }
                    }
                } catch (MalformedURLException me) {

                    //if referrerURL==null then storedReq is not a valid URL. Otherwise, currentURL is invalid
                    if (referrerURL == null) {
                        if (tc.isDebugEnabled()) {
                            Tr.debug(tc, "WASReqURL:" + storedReq + " is a MalformedURL.");
                        }
                        RuntimeException e = new RuntimeException("WASReqURL:" + "'" + storedReq + "'" + " is not a valid URL.", me);
                        throw e;
                    } else {
                        if (tc.isDebugEnabled()) {
                            Tr.debug(tc, "currentURL:" + currentReqURL + " is a MalformedURL.");
                        }
                        RuntimeException e = new RuntimeException("The request URL:" + "'" + currentReqURL + "'"
                                                                  + " is not a valid URL.", me);
                        throw e;
                    }
                }
                return _isValid;
            }
        });
        if (!isValid) {
            RuntimeException e = new RuntimeException("WASReqURL:" + "'" + storedReq + "'"
                                                      + " hostname does not match current request hostname: " + "'" + currentReqURL
                                                      + "'");
            throw e;
        }
        return;
    }

    static boolean isReferrerHostMatchDomainNameList(String referrerHost, List<String> _wasReqURLRedirectDomainNames) {
        boolean acceptURL = false;
        if (_wasReqURLRedirectDomainNames != null && !_wasReqURLRedirectDomainNames.isEmpty()) {
            for (Iterator<String> itr = _wasReqURLRedirectDomainNames.iterator(); itr.hasNext();) {
                String domain = itr.next();
                if (referrerHost.endsWith(domain)) {
                    acceptURL = true;
                    break;
                }
            }
        }
        return acceptURL;
    }

}<|MERGE_RESOLUTION|>--- conflicted
+++ resolved
@@ -105,19 +105,13 @@
         }
 
         String sameSite = webAppSecConfig.getSameSiteCookie();
-<<<<<<< HEAD
-        if (!sameSite.equals("Disabled")) {
+        if (sameSite != null && !sameSite.equals("Disabled")) {
             WebContainerRequestState requestState = WebContainerRequestState.getInstance(true);
             requestState.setCookieAttribute(cookieName, "SameSite=" + sameSite);
 
             if (sameSite.equals("None")) {
                 ssoCookie.setSecure(true);
             }    
-=======
-        if (sameSite != null && !sameSite.equals("Disabled")) {
-            WebContainerRequestState requestState = WebContainerRequestState.getInstance(true);
-            requestState.setCookieAttribute(cookieName, "SameSite=" + sameSite);
->>>>>>> 30d63b37
         }  
         
         return c;
