--- conflicted
+++ resolved
@@ -46,7 +46,6 @@
 
     public void resetAliases() {
         aliases = originalNames.clone();
-<<<<<<< HEAD
         extensionAliases = new ExtensionAliases();
     }
 
@@ -72,10 +71,6 @@
             }
             return original;
         }
-=======
-        originalExtensions.clear();
-        aliasesExtensions.clear();
->>>>>>> 562e670b
     }
 
 }