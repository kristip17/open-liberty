--- conflicted
+++ resolved
@@ -44,16 +44,12 @@
 
     @BeforeClass
     public static void setUp() throws Exception {
-<<<<<<< HEAD
         app = new SessionCacheApp(server, true, "session.cache.web", "session.cache.web.listener1", "session.cache.web.listener2");
-=======
-        app = new SessionCacheApp(server, "session.cache.web", "session.cache.web.listener1", "session.cache.web.listener2");
 
         String configLocation = new File(server.getUserDir() + "/shared/resources/hazelcast/hazelcast-localhost-only.xml").getAbsolutePath();
         server.setJvmOptions(Arrays.asList("-Dhazelcast.group.name=" + UUID.randomUUID(),
                                            "-Dhazelcast.config=" + configLocation));
 
->>>>>>> 0233c4d0
         server.startServer();
     }
 
